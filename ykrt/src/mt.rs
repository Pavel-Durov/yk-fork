//! The main end-user interface to the meta-tracing system.

use std::{
    assert_matches::debug_assert_matches,
    cell::RefCell,
    cmp,
    collections::{HashMap, HashSet, VecDeque},
    env,
    error::Error,
    ffi::c_void,
    marker::PhantomData,
    sync::{
        atomic::{AtomicBool, AtomicU16, AtomicU32, AtomicU64, AtomicUsize, Ordering},
        Arc,
    },
    thread::{self, JoinHandle},
};

#[cfg(tracer_swt)]
use crate::trace::swt::cfg::{CPTransitionDirection, SWT_MULTI_MODULE};
#[cfg(tracer_swt)]
use crate::trace::swt::cp::{swt_module_cp_transition, CPTransition};

use parking_lot::{Condvar, Mutex, MutexGuard};
#[cfg(not(all(feature = "yk_testing", not(test))))]
use parking_lot_core::SpinWait;

use crate::{
    aotsmp::{load_aot_stackmaps, AOT_STACKMAPS},
    compile::{default_compiler, CompilationError, CompiledTrace, Compiler, GuardIdx},
    location::{HotLocation, HotLocationKind, Location, TraceFailed},
    log::{
        stats::{Stats, TimingState},
        Log, Verbosity,
    },
    trace::{default_tracer, AOTTraceIterator, TraceRecorder, Tracer},
};

// Emit a log entry with hot location debug information if present and support is compiled in.
macro_rules! yklog {
    ($logger:expr, $level:expr, $msg:expr, $opt_hl:expr) => {
        #[cfg(feature = "ykd")]
        if let Some(hl) = $opt_hl {
            $logger.log_with_hl_debug($level, $msg, hl);
        } else {
            $logger.log($level, $msg);
        }
        #[cfg(not(feature = "ykd"))]
        $logger.log($level, $msg);
    };
}

// The HotThreshold must be less than a machine word wide for [`Location::Location`] to do its
// pointer tagging thing. We therefore choose a type which makes this statically clear to
// users rather than having them try to use (say) u64::max() on a 64 bit machine and get a run-time
// error.
#[cfg(target_pointer_width = "64")]
pub type HotThreshold = u32;
#[cfg(target_pointer_width = "64")]
type AtomicHotThreshold = AtomicU32;

/// How often can a [HotLocation] or [Guard] lead to an error in tracing or compilation before we
/// give up trying to trace (or compile...) it?
pub type TraceCompilationErrorThreshold = u16;
pub type AtomicTraceCompilationErrorThreshold = AtomicU16;

/// How many basic blocks long can a trace be before we give up trying to compile it? Note that the
/// slower our compiler, the lower this will have to be in order to give the perception of
/// reasonable performance.
/// FIXME: needs to be configurable.
pub(crate) const DEFAULT_TRACE_TOO_LONG: usize = 20000;
const DEFAULT_HOT_THRESHOLD: HotThreshold = 131;
const DEFAULT_SIDETRACE_THRESHOLD: HotThreshold = 5;
/// How often can a [HotLocation] or [Guard] lead to an error in tracing or compilation before we
/// give up trying to trace (or compile...) it?
const DEFAULT_TRACECOMPILATION_ERROR_THRESHOLD: TraceCompilationErrorThreshold = 5;
static REG64_SIZE: usize = 8;

thread_local! {
    /// This thread's [MTThread]. Do not access this directly: use [MTThread::with_borrow] or
    /// [MTThread::with_borrow_mut].
    static THREAD_MTTHREAD: RefCell<MTThread> = RefCell::new(MTThread::new());
}

/// A meta-tracer. This is always passed around stored in an [Arc].
///
/// When you are finished with this meta-tracer, it is best to explicitly call [MT::shutdown] to
/// perform shutdown tasks (though the correctness of the system is not impacted if you do not call
/// this function).
pub struct MT {
    /// Have we been requested to shutdown this meta-tracer? In a sense this is merely advisory:
    /// since [MT] is contained within an [Arc], if we're able to read this value, then the
    /// meta-tracer is still working and it may go on doing so for an arbitrary period of time.
    /// However, it means that some "shutdown" activities, such as printing statistics and checking
    /// for failed compilation threads, have already occurred, and should not be repeated.
    shutdown: AtomicBool,
    hot_threshold: AtomicHotThreshold,
    sidetrace_threshold: AtomicHotThreshold,
    trace_failure_threshold: AtomicTraceCompilationErrorThreshold,
    /// The ordered queue of compilation worker functions, each a pair `(Option<connector_tid>,
    /// job)`. Before `job` is run, `connector_tid`, if it is `Some`, must be present in
    /// [MT::compiled_traces].
    job_queue: Arc<(
        Condvar,
        Mutex<VecDeque<(Option<TraceId>, Box<dyn FnOnce() + Send>)>>,
    )>,
    /// The hard cap on the number of worker threads.
    max_worker_threads: AtomicUsize,
    /// [JoinHandle]s to each worker thread so that when an [MT] value is dropped, we can try
    /// joining each worker thread and see if it caused an error or not. If it did,  we can
    /// percolate the error upwards, making it more likely that the main thread exits with an
    /// error. In other words, this [Vec] makes it harder for errors to be missed.
    active_worker_threads: Mutex<Vec<JoinHandle<()>>>,
    /// The [Tracer] that should be used for creating future traces. Note that this might not be
    /// the same as the tracer(s) used to create past traces.
    tracer: Mutex<Arc<dyn Tracer>>,
    /// The [Compiler] that will be used for compiling future `IRTrace`s. Note that this might not
    /// be the same as the compiler(s) used to compile past `IRTrace`s.
    compiler: Mutex<Arc<dyn Compiler>>,
    /// A monotonically increasing integer that uniquely identifies each compiled trace.
    compiled_trace_id: AtomicU64,
    /// The currently available compiled traces. This is a [HashMap] because it is potentially a
    /// sparse mapping due to (1) (one day!) we might garbage collect traces (2) some
    /// [TraceId]s that we hand out are "lost" because a trace failed to compile.
    compiled_traces: Mutex<HashMap<TraceId, Arc<dyn CompiledTrace>>>,
    pub(crate) log: Log,
    pub(crate) stats: Stats,
}

impl std::fmt::Debug for MT {
    fn fmt(&self, f: &mut std::fmt::Formatter<'_>) -> std::fmt::Result {
        write!(f, "MT")
    }
}

impl MT {
    // Create a new meta-tracer instance. Arbitrarily many of these can be created, though there
    // are no guarantees as to whether they will share resources effectively or fairly.
    pub fn new() -> Result<Arc<Self>, Box<dyn Error>> {
        load_aot_stackmaps();
        let hot_threshold = match env::var("YK_HOT_THRESHOLD") {
            Ok(s) => s
                .parse::<HotThreshold>()
                .map_err(|e| format!("Invalid hot threshold '{s}': {e}"))?,
            Err(_) => DEFAULT_HOT_THRESHOLD,
        };
        let sidetrace_threshold = match env::var("YK_SIDETRACE_THRESHOLD") {
            Ok(s) => s
                .parse::<HotThreshold>()
                .map_err(|e| format!("Invalid sidetrace threshold '{s}': {e}"))?,
            Err(_) => DEFAULT_SIDETRACE_THRESHOLD,
        };
        Ok(Arc::new(Self {
            shutdown: AtomicBool::new(false),
            hot_threshold: AtomicHotThreshold::new(hot_threshold),
            sidetrace_threshold: AtomicHotThreshold::new(sidetrace_threshold),
            trace_failure_threshold: AtomicTraceCompilationErrorThreshold::new(
                DEFAULT_TRACECOMPILATION_ERROR_THRESHOLD,
            ),
            job_queue: Arc::new((Condvar::new(), Mutex::new(VecDeque::new()))),
            max_worker_threads: AtomicUsize::new(cmp::max(1, num_cpus::get() - 1)),
            active_worker_threads: Mutex::new(Vec::new()),
            tracer: Mutex::new(default_tracer()?),
            compiler: Mutex::new(default_compiler()?),
            compiled_trace_id: AtomicU64::new(0),
            compiled_traces: Mutex::new(HashMap::new()),
            log: Log::new()?,
            stats: Stats::new(),
        }))
    }

    /// Put this meta-tracer into shutdown mode, panicking if any problems are discovered. This
    /// will perform actions such as printing summary statistics and checking whether any worker
    /// threads have caused an error. The best place to do this is likely to be on the main thread,
    /// though this is not mandatory.
    ///
    /// Note: this method does not stop all of the meta-tracer's activities. For example, -- but
    /// not only! -- other threads will continue compiling and executing traces.
    ///
    /// Only the first call of this method performs meaningful actions: any subsequent calls will
    /// note the previous shutdown and immediately return.
    pub fn shutdown(&self) {
        if !self.shutdown.swap(true, Ordering::Relaxed) {
            self.stats.timing_state(TimingState::None);
            self.stats.output();
            let mut lk = self.active_worker_threads.lock();
            for hdl in lk.drain(..) {
                if hdl.is_finished()
                    && let Err(e) = hdl.join()
                {
                    // Despite the name `resume_unwind` will abort if the unwind strategy in
                    // Rust is set to `abort`.
                    std::panic::resume_unwind(e);
                }
            }
        }
    }

    /// Return this `MT` instance's current hot threshold. Notice that this value can be changed by
    /// other threads and is thus potentially stale as soon as it is read.
    pub fn hot_threshold(self: &Arc<Self>) -> HotThreshold {
        self.hot_threshold.load(Ordering::Relaxed)
    }

    /// Set the threshold at which `Location`'s are considered hot.
    pub fn set_hot_threshold(self: &Arc<Self>, hot_threshold: HotThreshold) {
        self.hot_threshold.store(hot_threshold, Ordering::Relaxed);
    }

    /// Return this `MT` instance's current side-trace threshold. Notice that this value can be
    /// changed by other threads and is thus potentially stale as soon as it is read.
    pub fn sidetrace_threshold(self: &Arc<Self>) -> HotThreshold {
        self.sidetrace_threshold.load(Ordering::Relaxed)
    }

    /// Set the threshold at which guard failures are considered hot and side-tracing should start.
    pub fn set_sidetrace_threshold(self: &Arc<Self>, hot_threshold: HotThreshold) {
        self.sidetrace_threshold
            .store(hot_threshold, Ordering::Relaxed);
    }

    /// Return this `MT` instance's current trace failure threshold. Notice that this value can be
    /// changed by other threads and is thus potentially stale as soon as it is read.
    pub fn trace_failure_threshold(self: &Arc<Self>) -> TraceCompilationErrorThreshold {
        self.trace_failure_threshold.load(Ordering::Relaxed)
    }

    /// Set the threshold at which a `Location` from which tracing has failed multiple times is
    /// marked as "do not try tracing again".
    pub fn set_trace_failure_threshold(
        self: &Arc<Self>,
        trace_failure_threshold: TraceCompilationErrorThreshold,
    ) {
        if trace_failure_threshold < 1 {
            panic!("Trace failure threshold must be >= 1.");
        }
        self.trace_failure_threshold
            .store(trace_failure_threshold, Ordering::Relaxed);
    }

    /// Return this meta-tracer's maximum number of worker threads. Notice that this value can be
    /// changed by other threads and is thus potentially stale as soon as it is read.
    pub fn max_worker_threads(self: &Arc<Self>) -> usize {
        self.max_worker_threads.load(Ordering::Relaxed)
    }

    /// Return the unique ID for the next compiled trace.
    pub(crate) fn next_compiled_trace_id(self: &Arc<Self>) -> TraceId {
        // Note: fetch_add is documented to wrap on overflow.
        let ctr_id = self.compiled_trace_id.fetch_add(1, Ordering::Relaxed);
        if ctr_id == u64::MAX {
            // OK, OK, technically we have 1 ID left that we could use, but if we've actually
            // managed to compile u64::MAX traces, it's probable that something's gone wrong.
            panic!("Ran out of trace IDs");
        }
        TraceId(ctr_id)
    }

    /// Queue `job` to be run on a worker thread. If `connector_tid` is `Some`, wait for the
    /// relevant trace to be compiled before running `job`.
    fn queue_job(self: &Arc<Self>, connector_tid: Option<TraceId>, job: Box<dyn FnOnce() + Send>) {
        #[cfg(feature = "yk_testing")]
        if let Ok(true) = env::var("YKD_SERIALISE_COMPILATION").map(|x| x.as_str() == "1") {
            // To ensure that we properly test that compilation can occur in another thread, we
            // spin up a new thread for each compilation. This is only acceptable because a)
            // `SERIALISE_COMPILATION` is an internal yk testing feature b) when we use it we're
            // checking correctness, not performance.
            thread::spawn(job).join().unwrap();
            return;
        }

        // Push the job onto the queue.
        let (cv, mtx) = &*self.job_queue;
        mtx.lock().push_back((connector_tid, job));
        cv.notify_one();

        // Do we have enough active worker threads? If not, spin another up.

        let mut lk = self.active_worker_threads.lock();
        if lk.len() < self.max_worker_threads.load(Ordering::Relaxed) {
            // We only keep a weak reference alive to `self`, as otherwise an active compiler job
            // causes `self` to never be dropped.
            let mt = Arc::downgrade(self);
            let jq = Arc::clone(&self.job_queue);
            let hdl = thread::spawn(move || {
                let (cv, mtx) = &*jq;
                let mut lk = mtx.lock();
                // If the strong count for `mt` is 0 then it has been dropped and there is no
                // point trying to do further work, even if there is work in the queue.
                while let Some(mt) = mt.upgrade() {
                    // Search through the queue looking for the first job we can compile (i.e.
                    // there is no connector trace ID, or the connector trade ID has been
                    // compiled).
                    match lk
                        .iter()
                        .position(|(connector_tid, _)| match connector_tid {
                            Some(x) => mt.compiled_traces.lock().contains_key(x),
                            None => true,
                        }) {
                        Some(x) => {
                            let (_, ctr) = lk.remove(x).unwrap();
                            MutexGuard::unlocked(&mut lk, ctr)
                        }
                        None => cv.wait(&mut lk),
                    }
                }
            });
            lk.push(hdl);
        }
    }

    /// Add a compilation job for a root trace where:
    ///   * `hl_arc` is the [HotLocation] this compilation job is related to.
    ///   * `ctrid` is the trace ID to be given to the new compiled trace.
    ///   * `connector_tid` is the optional trace ID of the trace the new compiled trace will
    ///     connect to.
    fn queue_root_compile_job(
        self: &Arc<Self>,
        trace_iter: (Box<dyn AOTTraceIterator>, Box<[u8]>, Vec<String>),
        hl_arc: Arc<Mutex<HotLocation>>,
        ctrid: TraceId,
        connector_tid: Option<TraceId>,
    ) {
        self.stats.trace_recorded_ok();
        let mt = Arc::clone(self);
        let connector_tid_cl = connector_tid.clone();
        let do_compile = move || {
            let compiler = {
                let lk = mt.compiler.lock();
                Arc::clone(&*lk)
            };
            mt.stats.timing_state(TimingState::Compiling);
            let connector_ctr =
                connector_tid_cl.map(|x| Arc::clone(&mt.compiled_traces.lock()[&x]));
            match compiler.root_compile(
                Arc::clone(&mt),
                trace_iter.0,
                ctrid,
                Arc::clone(&hl_arc),
                trace_iter.1,
                trace_iter.2,
                connector_ctr,
            ) {
                Ok(ctr) => {
                    mt.compiled_traces
                        .lock()
                        .insert(ctr.ctrid(), Arc::clone(&ctr));
                    let mut hl = hl_arc.lock();
                    debug_assert_matches!(hl.kind, HotLocationKind::Compiling(_));
                    hl.kind = HotLocationKind::Compiled(ctr);
                    mt.stats.trace_compiled_ok();
                }
                Err(e) => {
                    mt.stats.trace_compiled_err();
                    let mut hl = hl_arc.lock();
                    debug_assert_matches!(hl.kind, HotLocationKind::Compiling(_));
                    if let TraceFailed::DontTrace = hl.tracecompilation_error(&mt) {
                        hl.kind = HotLocationKind::DontTrace;
                    } else {
                        hl.kind = HotLocationKind::Counting(0);
                    }
                    match e {
                        CompilationError::General(e) | CompilationError::LimitExceeded(e) => {
                            mt.log.log(
                                Verbosity::Warning,
                                &format!("trace-compilation-aborted: {e}"),
                            );
                        }
                        CompilationError::InternalError(e) => {
                            #[cfg(feature = "ykd")]
                            panic!("{e}");
                            #[cfg(not(feature = "ykd"))]
                            {
                                mt.log.log(
                                    Verbosity::Error,
                                    &format!("trace-compilation-aborted: {e}"),
                                );
                            }
                        }
                        CompilationError::ResourceExhausted(e) => {
                            mt.log
                                .log(Verbosity::Error, &format!("trace-compilation-aborted: {e}"));
                        }
                    }
                }
            }

            mt.job_queue.0.notify_one();
            mt.stats.timing_state(TimingState::None);
        };

        self.queue_job(connector_tid, Box::new(do_compile));
    }

    /// Add a compilation job for a sidetrace where: `hl_arc` is the [HotLocation] this compilation
    ///   * `hl_arc` is the [HotLocation] this compilation job is related to.
    ///   * `root_ctr` is the root [CompiledTrace].
    ///   * `parent_ctr` is the parent [CompiledTrace] of the side-trace that's about to be
    ///     compiled. Because side-traces can nest, this may or may not be the same [CompiledTrace]
    ///     as `root_ctr`.
    ///   * `guardid` is the ID of the guard in `parent_ctr` which failed.
    ///   * `connector_tid` is the optional trace ID of the trace the new compiled trace will
    ///     connect to.
    fn queue_sidetrace_compile_job(
        self: &Arc<Self>,
        trace_iter: (Box<dyn AOTTraceIterator>, Box<[u8]>, Vec<String>),
        hl_arc: Arc<Mutex<HotLocation>>,
        root_ctr: Arc<dyn CompiledTrace>,
        parent_ctr: Arc<dyn CompiledTrace>,
        guardid: GuardIdx,
        connector_tid: Option<TraceId>,
    ) {
        self.stats.trace_recorded_ok();
        let mt = Arc::clone(self);
        let connector_tid_cl = connector_tid.clone();
        let do_compile = move || {
            let compiler = {
                let lk = mt.compiler.lock();
                Arc::clone(&*lk)
            };
            mt.stats.timing_state(TimingState::Compiling);
            let connect_ctr = connector_tid_cl.map(|x| Arc::clone(&mt.compiled_traces.lock()[&x]));
            let sti = parent_ctr.sidetraceinfo(Arc::clone(&root_ctr), guardid, connect_ctr.clone());
            // FIXME: Can we pass in the root trace address, root trace entry variable locations,
            // and the base stack-size from here, rather than spreading them out via
            // DeoptInfo/SideTraceInfo, and CompiledTrace?
            match compiler.sidetrace_compile(
                Arc::clone(&mt),
                trace_iter.0,
                mt.next_compiled_trace_id(),
                sti,
                Arc::clone(&hl_arc),
                trace_iter.1,
                trace_iter.2,
                connect_ctr,
            ) {
                Ok(ctr) => {
                    mt.compiled_traces
                        .lock()
                        .insert(ctr.ctrid(), Arc::clone(&ctr));
                    parent_ctr.guard(guardid).set_ctr(ctr, &parent_ctr, guardid);
                    mt.stats.trace_compiled_ok();
                }
                Err(e) => {
                    // FIXME: We need to track how often compiling a guard fails.
                    mt.stats.trace_compiled_err();
                    match e {
                        CompilationError::General(e) | CompilationError::LimitExceeded(e) => {
                            mt.log.log(
                                Verbosity::Warning,
                                &format!("trace-compilation-aborted: {e}"),
                            );
                        }
                        CompilationError::InternalError(e) => {
                            #[cfg(feature = "ykd")]
                            panic!("{e}");
                            #[cfg(not(feature = "ykd"))]
                            {
                                mt.log.log(
                                    Verbosity::Error,
                                    &format!("trace-compilation-aborted: {e}"),
                                );
                            }
                        }
                        CompilationError::ResourceExhausted(e) => {
                            mt.log
                                .log(Verbosity::Error, &format!("trace-compilation-aborted: {e}"));
                        }
                    }
                }
            }

            mt.stats.timing_state(TimingState::None);
        };

        self.queue_job(connector_tid, Box::new(do_compile));
    }

    #[allow(clippy::not_unsafe_ptr_arg_deref)]
    pub fn control_point(self: &Arc<Self>, loc: &Location, frameaddr: *mut c_void, smid: u64) {
        match self.transition_control_point(loc, frameaddr) {
            TransitionControlPoint::NoAction => (),
            TransitionControlPoint::AbortTracing(ak) => {
                let thread_tracer = MTThread::with_borrow_mut(|mtt| match mtt.pop_tstate() {
                    MTThreadState::Tracing { thread_tracer, .. } => thread_tracer,
                    _ => unreachable!(),
                });
                thread_tracer.stop().ok();
                yklog!(
                    self.log,
                    Verbosity::Warning,
                    &format!("tracing-aborted: {ak}"),
                    loc.hot_location()
                );
                self.stats.timing_state(TimingState::OutsideYk);
            }
            TransitionControlPoint::Execute(ctr) => {
                yklog!(
                    self.log,
                    Verbosity::JITEvent,
                    "enter-jit-code",
                    loc.hot_location()
                );
                self.stats.trace_executed();

                // Compute the rsp of the control_point frame.
                let (rec, pinfo) = AOT_STACKMAPS
                    .as_ref()
                    .unwrap()
                    .get(usize::try_from(smid).unwrap());
                let mut rsp = unsafe { frameaddr.byte_sub(usize::try_from(rec.size).unwrap()) };
                if pinfo.hasfp {
                    rsp = unsafe { rsp.byte_add(REG64_SIZE) };
                }
                let trace_addr = ctr.entry();
                MTThread::with_borrow_mut(|mtt| {
                    mtt.push_tstate(MTThreadState::Executing { ctr });
                });
                self.stats.timing_state(TimingState::JitExecuting);

                #[cfg(tracer_swt)]
                if *SWT_MULTI_MODULE {
                    unsafe {
                        // Transition to unopt before trace execution since``
                        // the trace was collected un unopt version.
                        // This function will call __yk_exec_trace when live variables are restored.
                        #[cfg(tracer_swt)]
                        swt_module_cp_transition(CPTransition {
                            direction: CPTransitionDirection::OptToUnopt,
                            frameaddr,
                            rsp,
                            trace_addr: trace_addr,
                            exec_trace: true,
                            exec_trace_fn: __yk_multi_module_exec_trace,
                        });
                    }
                }

                // FIXME: Calling this function overwrites the current (Rust) function frame,
                // rather than unwinding it. https://github.com/ykjit/yk/issues/778.
                unsafe { __yk_exec_trace(frameaddr, rsp, trace_addr) };
            }
            TransitionControlPoint::StartTracing(hl) => {
                yklog!(
                    self.log,
                    Verbosity::JITEvent,
                    "start-tracing",
                    loc.hot_location()
                );
                let tracer = {
                    let lk = self.tracer.lock();
                    Arc::clone(&*lk)
                };
                match Arc::clone(&tracer).start_recorder() {
                    Ok(tt) => MTThread::with_borrow_mut(|mtt| {
                        mtt.push_tstate(MTThreadState::Tracing {
                            hl,
                            thread_tracer: tt,
                            promotions: Vec::new(),
                            debug_strs: Vec::new(),
                            frameaddr,
                            seen_hls: HashSet::new(),
                        });
                    }),
                    Err(e) => {
                        // FIXME: start_recorder needs a way of signalling temporary errors.
                        #[cfg(tracer_hwt)]
                        match e.downcast::<hwtracer::HWTracerError>() {
                            Ok(e) => {
                                if let hwtracer::HWTracerError::Temporary(_) = *e {
                                    let mut lk = hl.lock();
                                    debug_assert_matches!(lk.kind, HotLocationKind::Tracing);
                                    lk.tracecompilation_error(self);
                                    // FIXME: This is stupidly brutal.
                                    lk.kind = HotLocationKind::DontTrace;
                                    drop(lk);
                                    yklog!(
                                        self.log,
                                        Verbosity::Warning,
                                        "start-tracing-abort",
                                        loc.hot_location()
                                    );
                                } else {
                                    todo!("{e:?}");
                                }
                            }
                            Err(e) => todo!("{e:?}"),
                        }
                        #[cfg(not(tracer_hwt))]
                        todo!("{e:?}");
                    }
                }
                #[cfg(tracer_swt)]
                if *SWT_MULTI_MODULE {
                    unsafe {
                        // Transition to unopt before start tracing cause
                        // we need the intepreter version with tracing calls..
                        swt_module_cp_transition(CPTransition {
                            direction: CPTransitionDirection::OptToUnopt,
                            frameaddr,
                            rsp: 0 as *const c_void,
                            trace_addr: 0 as *const c_void,
                            exec_trace: false,
                            exec_trace_fn: __yk_multi_module_exec_trace,
                        });
                    }
                }
            }
            TransitionControlPoint::StopTracing(ctrid, connector_tid) => {
                // Assuming no bugs elsewhere, the `unwrap`s cannot fail, because `StartTracing`
                // will have put a `Some` in the `Rc`.
                let (hl, thread_tracer, promotions, debug_strs) =
                    MTThread::with_borrow_mut(|mtt| match mtt.pop_tstate() {
                        MTThreadState::Tracing {
                            hl,
                            thread_tracer,
                            promotions,
                            debug_strs,
                            frameaddr: tracing_frameaddr,
                            seen_hls: _,
                        } => {
                            // If this assert fails then the code in `transition_control_point`,
                            // which rejects traces that end in another frame, didn't work.
                            assert_eq!(frameaddr, tracing_frameaddr);
                            (hl, thread_tracer, promotions, debug_strs)
                        }
                        _ => unreachable!(),
                    });
                match thread_tracer.stop() {
                    Ok(utrace) => {
                        self.stats.timing_state(TimingState::None);
                        yklog!(
                            self.log,
                            Verbosity::JITEvent,
                            "stop-tracing",
                            loc.hot_location()
                        );
                        self.queue_root_compile_job(
                            (utrace, promotions.into_boxed_slice(), debug_strs),
                            hl,
                            ctrid,
                            connector_tid,
                        );
                    }
                    Err(e) => {
                        self.stats.timing_state(TimingState::None);
                        self.stats.trace_recorded_err();
                        yklog!(
                            self.log,
                            Verbosity::Warning,
                            &format!("stop-tracing-aborted: {e}"),
                            loc.hot_location()
                        );
                    }
                }
<<<<<<< HEAD
                #[cfg(tracer_swt)]
                if *SWT_MULTI_MODULE {
                    unsafe {
                        // Transition into opt interpreter when we stop tracing.
                        swt_module_cp_transition(CPTransition {
                            direction: CPTransitionDirection::UnoptToOpt,
                            frameaddr,
                            rsp: 0 as *const c_void,
                            trace_addr: 0 as *const c_void,
                            exec_trace: false,
                            exec_trace_fn: __yk_multi_module_exec_trace,
                        });
                    }
                }
=======
                self.stats.timing_state(TimingState::OutsideYk);
>>>>>>> 8eb0adb9
            }
            TransitionControlPoint::StopSideTracing {
                gidx: guardid,
                parent_ctr,
                root_ctr,
                connector_tid,
            } => {
                // Assuming no bugs elsewhere, the `unwrap`s cannot fail, because
                // `StartSideTracing` will have put a `Some` in the `Rc`.
                let (hl, thread_tracer, promotions, debug_strs) =
                    MTThread::with_borrow_mut(|mtt| match mtt.pop_tstate() {
                        MTThreadState::Tracing {
                            hl,
                            thread_tracer,
                            promotions,
                            debug_strs,
                            frameaddr: tracing_frameaddr,
                            seen_hls: _,
                        } => {
                            assert_eq!(frameaddr, tracing_frameaddr);
                            (hl, thread_tracer, promotions, debug_strs)
                        }
                        _ => unreachable!(),
                    });
                self.stats.timing_state(TimingState::TraceMapping);
                match thread_tracer.stop() {
                    Ok(utrace) => {
                        self.stats.timing_state(TimingState::None);
                        yklog!(
                            self.log,
                            Verbosity::JITEvent,
                            "stop-tracing",
                            loc.hot_location()
                        );
                        self.queue_sidetrace_compile_job(
                            (utrace, promotions.into_boxed_slice(), debug_strs),
                            hl,
                            root_ctr,
                            parent_ctr,
                            guardid,
                            connector_tid,
                        );
                    }
                    Err(e) => {
                        self.stats.timing_state(TimingState::None);
                        self.stats.trace_recorded_err();
                        yklog!(
                            self.log,
                            Verbosity::Warning,
                            &format!("stop-tracing-aborted: {e}"),
                            loc.hot_location()
                        );
                    }
                }
                self.stats.timing_state(TimingState::OutsideYk);
            }
        }
    }

    /// Perform the next step to `loc` in the `Location` state-machine for a control point. If
    /// `loc` moves to the Compiled state, return a pointer to a [CompiledTrace] object.
    fn transition_control_point(
        self: &Arc<Self>,
        loc: &Location,
        frameaddr: *mut c_void,
    ) -> TransitionControlPoint {
        MTThread::with_borrow_mut(|mtt| {
            if !mtt.is_tracing() {
                self.transition_control_point_not_tracing(loc)
            } else {
                self.transition_control_point_tracing(loc, frameaddr, mtt)
            }
        })
    }

    fn transition_control_point_not_tracing(
        self: &Arc<Self>,
        loc: &Location,
    ) -> TransitionControlPoint {
        match loc.hot_location() {
            Some(hl) => {
                let mut lk;
                #[cfg(not(all(feature = "yk_testing", not(test))))]
                {
                    // Since this thread isn't tracing, it's not worth contending too much with
                    // other threads: we'd rather fall back to the interpreter and try again later.
                    let mut sw = SpinWait::new();
                    loop {
                        if let Some(x) = hl.try_lock() {
                            lk = x;
                            break;
                        }
                        if !sw.spin() {
                            return TransitionControlPoint::NoAction;
                        }
                    }
                }
                #[cfg(all(feature = "yk_testing", not(test)))]
                {
                    // When `yk_testing` is enabled, the spinlock above introduces non-determinism,
                    // so instead we forcibly grab the lock.
                    lk = hl.lock();
                }

                match lk.kind {
                    HotLocationKind::Compiled(ref ctr) => {
                        TransitionControlPoint::Execute(Arc::clone(ctr))
                    }
                    HotLocationKind::Compiling(_) => TransitionControlPoint::NoAction,
                    HotLocationKind::Counting(c) => {
                        if c < self.hot_threshold() {
                            lk.kind = HotLocationKind::Counting(c + 1);
                            TransitionControlPoint::NoAction
                        } else {
                            let hl = loc.hot_location_arc_clone().unwrap();
                            lk.kind = HotLocationKind::Tracing;
                            TransitionControlPoint::StartTracing(hl)
                        }
                    }
                    HotLocationKind::Tracing => {
                        let hl = loc.hot_location_arc_clone().unwrap();
                        // FIXME: This branch is also used by side tracing. That's not
                        // necessarily wrong, but it wasn't what was intended. We
                        // should at least explicitly think about whether this is the
                        // best way of doing things or not.

                        // This thread isn't tracing anything. Note that because we called
                        // `hot_location_arc_clone` above, the strong count of an `Arc`
                        // that's no longer being used by that thread will be 2.
                        if Arc::strong_count(&hl) == 2 {
                            // Another thread was tracing this location but it's terminated.
                            self.stats.trace_recorded_err();
                            match lk.tracecompilation_error(self) {
                                TraceFailed::KeepTrying => {
                                    lk.kind = HotLocationKind::Tracing;
                                    TransitionControlPoint::StartTracing(hl)
                                }
                                TraceFailed::DontTrace => {
                                    // FIXME: This is stupidly brutal.
                                    lk.kind = HotLocationKind::DontTrace;
                                    TransitionControlPoint::NoAction
                                }
                            }
                        } else {
                            // Another thread is tracing this location.
                            TransitionControlPoint::NoAction
                        }
                    }
                    HotLocationKind::SideTracing { ref root_ctr, .. } => {
                        TransitionControlPoint::Execute(Arc::clone(root_ctr))
                    }
                    HotLocationKind::DontTrace => TransitionControlPoint::NoAction,
                }
            }
            None => {
                match loc.inc_count() {
                    Some(x) => {
                        debug_assert!(self.hot_threshold() < HotThreshold::MAX);
                        if x < self.hot_threshold() + 1 {
                            TransitionControlPoint::NoAction
                        } else {
                            let hl = HotLocation {
                                kind: HotLocationKind::Tracing,
                                tracecompilation_errors: 0,
                                debug_str: None,
                            };
                            if let Some(hl) = loc.count_to_hot_location(x, hl) {
                                TransitionControlPoint::StartTracing(hl)
                            } else {
                                // We raced with another thread which has started tracing this
                                // location. We leave it to do the tracing.
                                TransitionControlPoint::NoAction
                            }
                        }
                    }
                    None => {
                        // `loc` is being updated by another thread and we've caught it in the
                        // middle of that. We could spin but we might as well let the other thread
                        // do its thing and go around the interpreter again.
                        TransitionControlPoint::NoAction
                    }
                }
            }
        }
    }

    fn transition_control_point_tracing(
        self: &Arc<Self>,
        loc: &Location,
        frameaddr: *mut c_void,
        mtt: &mut MTThread,
    ) -> TransitionControlPoint {
        let MTThreadState::Tracing {
            frameaddr: tracing_frameaddr,
            hl: tracing_hl,
            seen_hls,
            ..
        } = mtt.peek_mut_tstate()
        else {
            panic!()
        };

        match loc.hot_location() {
            Some(hl) => {
                let mut akind = None;
                if !std::ptr::eq(frameaddr, *tracing_frameaddr) {
                    // We're tracing but no longer in the frame we started in, so we
                    // need to stop tracing and report the original [HotLocation] as
                    // having failed to trace properly.
                    akind = Some(AbortKind::OutOfFrame);
                }

                if let Some(x) = loc.hot_location().map(|x| x as *const Mutex<HotLocation>)
                    && !seen_hls.insert(x)
                {
                    akind = Some(AbortKind::Unrolled);
                }

                if let Some(akind) = akind {
                    self.stats.trace_recorded_err();
                    let mut lk = tracing_hl.lock();
                    match &lk.kind {
                        HotLocationKind::Compiled(_) => todo!(),
                        HotLocationKind::Compiling(_) => todo!(),
                        HotLocationKind::Counting(_) => todo!(),
                        HotLocationKind::DontTrace => todo!(),
                        HotLocationKind::Tracing => match lk.tracecompilation_error(self) {
                            TraceFailed::KeepTrying => {
                                lk.kind = HotLocationKind::Counting(0);
                            }
                            TraceFailed::DontTrace => {
                                lk.kind = HotLocationKind::DontTrace;
                            }
                        },
                        HotLocationKind::SideTracing { root_ctr, .. } => {
                            lk.kind = HotLocationKind::Compiled(Arc::clone(root_ctr));
                        }
                    }

                    return TransitionControlPoint::AbortTracing(akind);
                }

                let mut lk = hl.lock();

                match lk.kind {
                    HotLocationKind::Compiled(_) | HotLocationKind::Compiling(_) => {
                        let compiled_ctrid = match lk.kind {
                            HotLocationKind::Compiled(ref ctr) => ctr.ctrid(),
                            HotLocationKind::Compiling(ref ctrid) => ctrid.clone(),
                            _ => unreachable!(),
                        };
                        drop(lk);
                        let mut lk = tracing_hl.lock();
                        let sti = if let HotLocationKind::SideTracing {
                            gidx,
                            parent_ctr,
                            root_ctr,
                            ..
                        } = &lk.kind
                        {
                            Some((*gidx, Arc::clone(parent_ctr), Arc::clone(root_ctr)))
                        } else {
                            None
                        };
                        if let Some((gidx, parent_ctr, root_ctr)) = sti {
                            lk.kind = HotLocationKind::Compiled(Arc::clone(&root_ctr));
                            TransitionControlPoint::StopSideTracing {
                                gidx,
                                parent_ctr,
                                root_ctr,
                                connector_tid: Some(compiled_ctrid),
                            }
                        } else {
                            let ctrid = self.next_compiled_trace_id();
                            lk.kind = HotLocationKind::Compiling(ctrid.clone());
                            TransitionControlPoint::StopTracing(ctrid, Some(compiled_ctrid))
                        }
                    }
                    HotLocationKind::Counting(_) => TransitionControlPoint::NoAction,
                    HotLocationKind::Tracing => {
                        let hl = loc.hot_location_arc_clone().unwrap();
                        // This thread is tracing something...
                        if !Arc::ptr_eq(tracing_hl, &hl) {
                            // ...but not this Location.
                            TransitionControlPoint::NoAction
                        } else {
                            // ...and it's this location...
                            let ctrid = self.next_compiled_trace_id();
                            lk.kind = HotLocationKind::Compiling(ctrid.clone());
                            TransitionControlPoint::StopTracing(ctrid, None)
                        }
                    }
                    HotLocationKind::SideTracing {
                        ref root_ctr,
                        gidx,
                        ref parent_ctr,
                    } => {
                        let hl = loc.hot_location_arc_clone().unwrap();
                        // This thread is tracing something...
                        if !Arc::ptr_eq(tracing_hl, &hl) {
                            // ...but not this Location.
                            TransitionControlPoint::NoAction
                        } else {
                            // ...and it's this location.
                            let parent_ctr = Arc::clone(parent_ctr);
                            let root_ctr_cl = Arc::clone(root_ctr);
                            lk.kind = HotLocationKind::Compiled(Arc::clone(root_ctr));
                            TransitionControlPoint::StopSideTracing {
                                gidx,
                                parent_ctr,
                                root_ctr: root_ctr_cl,
                                connector_tid: None,
                            }
                        }
                    }
                    HotLocationKind::DontTrace => TransitionControlPoint::NoAction,
                }
            }
            None => {
                let hl_ptr = match loc.inc_count() {
                    Some(count) => {
                        let hl = HotLocation {
                            kind: HotLocationKind::Counting(count),
                            tracecompilation_errors: 0,
                            debug_str: None,
                        };
                        loc.count_to_hot_location(count, hl)
                            .map(|x| Arc::as_ptr(&x))
                    }
                    None => loc.hot_location().map(|x| x as *const Mutex<HotLocation>),
                };
                if let Some(hl_ptr) = hl_ptr {
                    let MTThreadState::Tracing {
                        frameaddr: tracing_frameaddr,
                        seen_hls,
                        ..
                    } = mtt.peek_mut_tstate()
                    else {
                        panic!()
                    };
                    if !std::ptr::eq(frameaddr, *tracing_frameaddr) {
                        // We're tracing but no longer in the frame we started in, so we
                        // need to stop tracing and report the original [HotLocation] as
                        // having failed to trace properly.
                        return TransitionControlPoint::AbortTracing(AbortKind::OutOfFrame);
                    }
                    if !seen_hls.insert(hl_ptr) {
                        return TransitionControlPoint::AbortTracing(AbortKind::Unrolled);
                    }
                }
                TransitionControlPoint::NoAction
            }
        }
    }

    /// Perform the next step in the guard failure statemachine.
    pub(crate) fn transition_guard_failure(
        self: &Arc<Self>,
        parent_ctr: Arc<dyn CompiledTrace>,
        gidx: GuardIdx,
    ) -> TransitionGuardFailure {
        if parent_ctr.guard(gidx).inc_failed(self) {
            if let Some(hl) = parent_ctr.hl().upgrade() {
                MTThread::with_borrow_mut(|mtt| {
                    // This thread should not be tracing anything.
                    debug_assert!(!mtt.is_tracing());
                    let mut lk = hl.lock();
                    if let HotLocationKind::Compiled(ref root_ctr) = lk.kind {
                        lk.kind = HotLocationKind::SideTracing {
                            root_ctr: Arc::clone(root_ctr),
                            gidx,
                            parent_ctr,
                        };
                        drop(lk);
                        TransitionGuardFailure::StartSideTracing(hl)
                    } else {
                        // The top-level trace's [HotLocation] might have changed to another state while
                        // the associated trace was executing; or we raced with another thread (which is
                        // most likely to have started side tracing itself).
                        TransitionGuardFailure::NoAction
                    }
                })
            } else {
                // The parent [HotLocation] has been garbage collected.
                TransitionGuardFailure::NoAction
            }
        } else {
            // We're side-tracing
            TransitionGuardFailure::NoAction
        }
    }

    /// Inform this `MT` instance that `deopt` has occurred: this updates the stack of
    /// [MTThreadState]s.
    pub(crate) fn deopt(self: &Arc<Self>) {
        loop {
            let st = MTThread::with_borrow_mut(|mtt| mtt.pop_tstate());
            match st {
                MTThreadState::Interpreting => todo!(),
                MTThreadState::Tracing {
                    hl, thread_tracer, ..
                } => {
                    let mut lk = hl.lock();
                    match &lk.kind {
                        HotLocationKind::Compiled(_) => todo!(),
                        HotLocationKind::Compiling(_) => todo!(),
                        HotLocationKind::Counting(_) => todo!(),
                        HotLocationKind::DontTrace => todo!(),
                        HotLocationKind::Tracing => match lk.tracecompilation_error(self) {
                            TraceFailed::KeepTrying => {
                                lk.kind = HotLocationKind::Counting(0);
                            }
                            TraceFailed::DontTrace => {
                                lk.kind = HotLocationKind::DontTrace;
                            }
                        },
                        HotLocationKind::SideTracing { root_ctr, .. } => {
                            lk.kind = HotLocationKind::Compiled(Arc::clone(root_ctr));
                        }
                    }
                    drop(lk);
                    thread_tracer.stop().ok();
                    yklog!(
                        self.log,
                        Verbosity::Warning,
                        &format!("tracing-aborted: {}", AbortKind::BackIntoExecution),
                        Some(&*hl)
                    );
                }
                MTThreadState::Executing { .. } => return,
            }
        }
    }

    /// Inform this meta-tracer that guard `gidx` has failed.
    ///
    // FIXME: Don't side trace the last guard of a side-trace as this guard always fails.
    // FIXME: Don't side-trace after switch instructions: not every guard failure is equal
    // and a trace compiled for case A won't work for case B.
    pub(crate) fn guard_failure(
        self: &Arc<Self>,
        parent: Arc<dyn CompiledTrace>,
        gidx: GuardIdx,
        frameaddr: *mut c_void,
    ) {
        match self.transition_guard_failure(parent, gidx) {
            TransitionGuardFailure::NoAction => (),
            TransitionGuardFailure::StartSideTracing(hl) => {
                yklog!(
                    self.log,
                    Verbosity::JITEvent,
                    "start-side-tracing",
                    Some(&*hl)
                );
                let tracer = {
                    let lk = self.tracer.lock();
                    Arc::clone(&*lk)
                };
                match Arc::clone(&tracer).start_recorder() {
                    Ok(tt) => MTThread::with_borrow_mut(|mtt| {
                        mtt.push_tstate(MTThreadState::Tracing {
                            hl,
                            thread_tracer: tt,
                            promotions: Vec::new(),
                            debug_strs: Vec::new(),
                            frameaddr,
                            seen_hls: HashSet::new(),
                        })
                    }),
                    Err(e) => todo!("{e:?}"),
                }
            }
        }
    }
}

#[cfg(target_arch = "x86_64")]
#[unsafe(naked)]
#[no_mangle]
pub(crate) unsafe extern "C" fn __yk_multi_module_exec_trace(
    frameaddr: *const c_void,
    rsp: *const c_void,
    trace: *const c_void,
) -> ! {
    std::arch::naked_asm!(
        // Reset RBP
        "mov rbp, rdi",
        // Reset RSP to the end of the control point frame (this includes the registers we pushed
        // just before the control point)
        "mov rsp, rsi",
        "sub rsp, 8", // Return address of control point call
        // Remove register store cause it will be executed by the cp transition
        "add rsp, 8", // Remove return pointer
        // Call the trace function.
        "jmp rdx",
        "ret",
    )
}




#[cfg(target_arch = "x86_64")]
#[naked]
#[no_mangle]
unsafe extern "C" fn __yk_exec_trace(
    frameaddr: *const c_void,
    rsp: *const c_void,
    trace: *const c_void,
) -> ! {
    std::arch::naked_asm!(
        // Reset RBP
        "mov rbp, rdi",
        // Reset RSP to the end of the control point frame (this includes the registers we pushed
        // just before the control point)
        "mov rsp, rsi",
        "sub rsp, 8",   // Return address of control point call
        "sub rsp, 104", // Registers pushed in naked cp call (includes alignment)
        // Restore registers which were pushed to the stack in [ykcapi::__ykrt_control_point].
        "pop r15",
        "pop r14",
        "pop r13",
        "pop r12",
        "pop r11",
        "pop r10",
        "pop r9",
        "pop r8",
        "pop rsi",
        "pop rdi",
        "pop rbx",
        "pop rcx",
        "pop rax",
        "add rsp, 8", // Remove return pointer
        // Call the trace function.
        "jmp rdx",
        "ret",
    )
}


/// [MTThread]'s major job is to record what state in the "interpreting/tracing/executing"
/// state-machine this thread is in. This enum contains the states.
enum MTThreadState {
    /// This thread is executing in the normal interpreter: it is not executing a trace or
    /// recording a trace.
    Interpreting,
    /// This thread is recording a trace.
    Tracing {
        /// Which [Location]s have we seen so far in this trace? If we see a [Location] twice
        /// then we know we've got an undesirable trace (e.g. we started tracing an outer loop and
        /// have started to unroll an inner loop).
        ///
        /// Tracking [Location]s directly is tricky as they have no inherent ID. To solve that, for
        /// the time being we force every `Location` that we encounter in a trace to become a
        /// [HotLocation] (with kind [HotLocationKind::Counting]) if it is not already. We can then
        /// use the (unmoving) pointer to a [HotLocation]'s inner [Mutex] as an ID.
        seen_hls: HashSet<*const Mutex<HotLocation>>,
        /// The [HotLocation] the trace will end at. For a top-level trace, this will be the same
        /// [HotLocation] the trace started at; for a side-trace, tracing started elsewhere.
        hl: Arc<Mutex<HotLocation>>,
        /// What tracer is being used to record this trace? Needed for trace mapping.
        thread_tracer: Box<dyn TraceRecorder>,
        /// Records the content of data recorded via `yk_promote_*` and `yk_idempotent_promote_*`.
        promotions: Vec<u8>,
        /// Records the content of data recorded via `yk_debug_str`.
        debug_strs: Vec<String>,
        /// The `frameaddr` when tracing started. This allows us to tell if we're finishing tracing
        /// at the same point that we started.
        frameaddr: *mut c_void,
    },
    /// This thread is executing a trace. The `dyn CompiledTrace` allows another thread to tell
    /// whether the thread that started tracing a [Location] is still alive or not by inspecting
    /// its strong count (if the strong count is equal to 1 then the thread died while tracing).
    /// Note that this relies on thread local storage dropping the [MTThread] instance and (by
    /// implication) dropping the [Arc] and decrementing its strong count. Unfortunately, there is
    /// no guarantee that thread local storage will be dropped when a thread dies (and there is
    /// also significant platform variation in regard to dropping thread locals), so this mechanism
    /// can't be fully relied upon: however, we can't monitor thread death in any other reasonable
    /// way, so this will have to do.
    Executing {
        /// The root trace which started execution off. Note: the *actual* [CompiledTrace]
        /// currently executing might not be *this* [CompiledTrace] (e.g. it could be a sidetrace).
        /// However, whatever trace is executing will guarantee to have originated from the same
        /// [MT] instance.
        ctr: Arc<dyn CompiledTrace>,
    },
}

impl std::fmt::Debug for MTThreadState {
    fn fmt(&self, f: &mut std::fmt::Formatter<'_>) -> std::fmt::Result {
        match self {
            Self::Interpreting => write!(f, "Interpreting"),
            Self::Tracing { .. } => write!(f, "Tracing"),
            Self::Executing { .. } => write!(f, "Executing"),
        }
    }
}

/// Meta-tracer per-thread state. Note that this struct is neither `Send` nor `Sync`: it can only
/// be accessed from within a single thread.
pub struct MTThread {
    /// Where in the "interpreting/tracing/executing" is this thread? This `Vec` always has at
    /// least 1 element in it. It should not be access directly: use the `*_tstate` methods.
    tstate: Vec<MTThreadState>,
    // Raw pointers are neither send nor sync.
    _dont_send_or_sync_me: PhantomData<*mut ()>,
}

impl MTThread {
    fn new() -> Self {
        MTThread {
            tstate: vec![MTThreadState::Interpreting],
            _dont_send_or_sync_me: PhantomData,
        }
    }

    /// Call `f` with a `&` reference to this thread's [MTThread] instance.
    ///
    /// # Panics
    ///
    /// For the same reasons as [thread::local::LocalKey::with].
    pub(crate) fn with_borrow<F, R>(f: F) -> R
    where
        F: FnOnce(&MTThread) -> R,
    {
        THREAD_MTTHREAD.with_borrow(|mtt| f(mtt))
    }

    /// Call `f` with a `&mut` reference to this thread's [MTThread] instance.
    ///
    /// # Panics
    ///
    /// For the same reasons as [thread::local::LocalKey::with].
    pub(crate) fn with_borrow_mut<F, R>(f: F) -> R
    where
        F: FnOnce(&mut MTThread) -> R,
    {
        THREAD_MTTHREAD.with_borrow_mut(|mtt| f(mtt))
    }

    /// Is this thread currently tracing something?
    ///
    /// # Panics
    ///
    /// If the stack is empty. There should always be at least one element on the stack, so a panic
    /// here means that something has gone wrong elsewhere.
    pub(crate) fn is_tracing(&self) -> bool {
        self.tstate
            .iter()
            .any(|x| matches!(x, &MTThreadState::Tracing { .. }))
    }

    /// Return a reference to the [CompiledTrace] with ID `ctrid`.
    ///
    /// # Panics
    ///
    /// If the stack is empty. There should always be at least one element on the stack, so a panic
    /// here means that something has gone wrong elsewhere.
    pub(crate) fn running_trace(&self, ctrid: TraceId) -> Arc<dyn CompiledTrace> {
        for tstate in self.tstate.iter().rev() {
            if let MTThreadState::Executing { ctr } = tstate {
                return Arc::clone(&ctr.mt().as_ref().compiled_traces.lock()[&ctrid]);
            }
        }
        panic!();
    }

    /// Return a mutable reference to the last element on the stack of [MTThreadState]s.
    ///
    /// # Panics
    ///
    /// If the stack is empty. There should always be at least one element on the stack, so a panic
    /// here means that something has gone wrong elsewhere.
    fn peek_mut_tstate(&mut self) -> &mut MTThreadState {
        self.tstate.last_mut().unwrap()
    }

    /// Pop the last element from the stack of [MTThreadState]s and return it.
    ///
    /// # Panics
    ///
    /// If the stack is empty. There should always be at least one element on the stack, so a panic
    /// here means that something has gone wrong elsewhere.
    fn pop_tstate(&mut self) -> MTThreadState {
        debug_assert!(self.tstate.len() > 1);
        self.tstate.pop().unwrap()
    }

    /// Push `tstate` to the end of the stack of [MTThreadState]s.
    fn push_tstate(&mut self, tstate: MTThreadState) {
        self.tstate.push(tstate);
    }

    /// Records `val` as a value to be promoted. Returns `true` if either: no trace is being
    /// recorded; or recording the promotion succeeded.
    ///
    /// If `false` is returned, the current trace is unable to record the promotion successfully
    /// and further calls are probably pointless, though they will not cause the tracer to enter
    /// undefined behaviour territory.
    ///
    /// # Panics
    ///
    /// If the stack is empty. There should always be at least one element on the stack, so a panic
    /// here means that something has gone wrong elsewhere.
    pub(crate) fn promote_i32(&mut self, val: i32) -> bool {
        if let MTThreadState::Tracing {
            ref mut promotions, ..
        } = self.peek_mut_tstate()
        {
            promotions.extend_from_slice(&val.to_ne_bytes());
        }
        true
    }

    /// Records `val` as a value to be promoted. Returns `true` if either: no trace is being
    /// recorded; or recording the promotion succeeded.
    ///
    /// If `false` is returned, the current trace is unable to record the promotion successfully
    /// and further calls are probably pointless, though they will not cause the tracer to enter
    /// undefined behaviour territory.
    ///
    /// # Panics
    ///
    /// If the stack is empty. There should always be at least one element on the stack, so a panic
    /// here means that something has gone wrong elsewhere.
    pub(crate) fn promote_u32(&mut self, val: u32) -> bool {
        if let MTThreadState::Tracing {
            ref mut promotions, ..
        } = self.peek_mut_tstate()
        {
            promotions.extend_from_slice(&val.to_ne_bytes());
        }
        true
    }

    /// Records `val` as a value to be promoted. Returns `true` if either: no trace is being
    /// recorded; or recording the promotion succeeded.
    ///
    /// If `false` is returned, the current trace is unable to record the promotion successfully
    /// and further calls are probably pointless, though they will not cause the tracer to enter
    /// undefined behaviour territory.
    ///
    /// # Panics
    ///
    /// If the stack is empty. There should always be at least one element on the stack, so a panic
    /// here means that something has gone wrong elsewhere.
    pub(crate) fn promote_i64(&mut self, val: i64) -> bool {
        if let MTThreadState::Tracing {
            ref mut promotions, ..
        } = self.peek_mut_tstate()
        {
            promotions.extend_from_slice(&val.to_ne_bytes());
        }
        true
    }

    /// Records `val` as a value to be promoted. Returns `true` if either: no trace is being
    /// recorded; or recording the promotion succeeded.
    ///
    /// If `false` is returned, the current trace is unable to record the promotion successfully
    /// and further calls are probably pointless, though they will not cause the tracer to enter
    /// undefined behaviour territory.
    ///
    /// # Panics
    ///
    /// If the stack is empty. There should always be at least one element on the stack, so a panic
    /// here means that something has gone wrong elsewhere.
    pub(crate) fn promote_usize(&mut self, val: usize) -> bool {
        if let MTThreadState::Tracing {
            ref mut promotions, ..
        } = self.peek_mut_tstate()
        {
            promotions.extend_from_slice(&val.to_ne_bytes());
        }
        true
    }

    /// Record a debug string.
    ///
    /// # Panics
    ///
    /// If the stack is empty. There should always be at least one element on the stack, so a panic
    /// here means that something has gone wrong elsewhere.
    pub(crate) fn insert_debug_str(&mut self, msg: String) -> bool {
        if let MTThreadState::Tracing {
            ref mut debug_strs, ..
        } = self.peek_mut_tstate()
        {
            debug_strs.push(msg);
        }
        true
    }
}

/// What action should a caller of [MT::transition_control_point] take?
#[derive(Debug)]
enum TransitionControlPoint {
    NoAction,
    AbortTracing(AbortKind),
    Execute(Arc<dyn CompiledTrace>),
    StartTracing(Arc<Mutex<HotLocation>>),
    /// Stop tracing. If `Option<TraceId>` is not-`None`, we have a connector trace.
    StopTracing(TraceId, Option<TraceId>),
    /// Stop side tracing.
    StopSideTracing {
        gidx: GuardIdx,
        parent_ctr: Arc<dyn CompiledTrace>,
        root_ctr: Arc<dyn CompiledTrace>,
        ///  If `Option<TraceId>` is not-`None`, we have a connector trace.
        connector_tid: Option<TraceId>,
    },
}

/// Why did we abort tracing?
#[derive(Debug)]
enum AbortKind {
    /// While tracing we fell back from an interpreter to a JIT frame.
    BackIntoExecution,
    /// Tracing continued while the interpreter frame address changed.
    OutOfFrame,
    /// We unrolled a loop (i.e. we traced a [Location] more than once).
    Unrolled,
}

impl std::fmt::Display for AbortKind {
    fn fmt(&self, f: &mut std::fmt::Formatter<'_>) -> std::fmt::Result {
        match *self {
            AbortKind::BackIntoExecution => write!(f, "tracing continued into a JIT frame"),
            AbortKind::OutOfFrame => write!(f, "tracing went outside of starting frame"),
            AbortKind::Unrolled => write!(f, "tracing unrolled a loop"),
        }
    }
}

/// What action should a caller of [MT::transition_guard_failure] take?
#[derive(Debug)]
pub(crate) enum TransitionGuardFailure {
    NoAction,
    StartSideTracing(Arc<Mutex<HotLocation>>),
}

/// The unique identifier of a trace.
#[derive(Clone, Debug, Eq, Hash, PartialEq)]
pub(crate) struct TraceId(u64);

impl TraceId {
    /// Create a [TraceId] from a `u64`. This function should only be used by deopt
    /// modules, which have to take a value from a register.
    pub(crate) fn from_u64(ctrid: u64) -> Self {
        Self(ctrid)
    }

    /// Create a dummy [TraceId] for testing purposes. Note: duplicate IDs can, and
    /// probably will, be returned!
    #[cfg(test)]
    pub(crate) fn testing() -> Self {
        Self(0)
    }

    /// Return a `u64` which can later be turned back into a `TraceId`. This should only be
    /// used by code gen when creating guard/deopt code.
    pub(crate) fn as_u64(&self) -> u64 {
        self.0
    }
}

impl std::fmt::Display for TraceId {
    fn fmt(&self, f: &mut std::fmt::Formatter<'_>) -> std::fmt::Result {
        write!(f, "{}", self.0)
    }
}

#[cfg(test)]
mod tests {
    extern crate test;
    use super::*;
    use crate::{
        compile::{CompiledTraceTestingBasicTransitions, CompiledTraceTestingMinimal},
        trace::TraceRecorderError,
    };
    use std::{assert_matches::assert_matches, hint::black_box, ptr};
    use test::bench::Bencher;

    // We only implement enough of the equality function for the tests we have.
    impl PartialEq for TransitionControlPoint {
        fn eq(&self, other: &Self) -> bool {
            match (self, other) {
                (TransitionControlPoint::NoAction, TransitionControlPoint::NoAction) => true,
                (TransitionControlPoint::Execute(p1), TransitionControlPoint::Execute(p2)) => {
                    std::ptr::eq(p1, p2)
                }
                (
                    TransitionControlPoint::StartTracing(_),
                    TransitionControlPoint::StartTracing(_),
                ) => true,
                (x, y) => todo!("{:?} {:?}", x, y),
            }
        }
    }

    #[derive(Debug)]
    struct DummyTraceRecorder;

    impl TraceRecorder for DummyTraceRecorder {
        fn stop(self: Box<Self>) -> Result<Box<dyn AOTTraceIterator>, TraceRecorderError> {
            todo!();
        }
    }

    fn expect_start_tracing(mt: &Arc<MT>, loc: &Location) {
        let TransitionControlPoint::StartTracing(hl) =
            mt.transition_control_point(loc, ptr::null_mut())
        else {
            panic!()
        };
        MTThread::with_borrow_mut(|mtt| {
            mtt.push_tstate(MTThreadState::Tracing {
                hl,
                thread_tracer: Box::new(DummyTraceRecorder),
                promotions: Vec::new(),
                debug_strs: Vec::new(),
                frameaddr: ptr::null_mut(),
                seen_hls: HashSet::new(),
            });
        });
    }

    fn expect_stop_tracing(mt: &Arc<MT>, loc: &Location) {
        let TransitionControlPoint::StopTracing(_, _) =
            mt.transition_control_point(loc, ptr::null_mut())
        else {
            panic!()
        };
        MTThread::with_borrow_mut(|mtt| {
            mtt.pop_tstate();
            mtt.push_tstate(MTThreadState::Interpreting);
        });
    }

    fn expect_start_side_tracing(mt: &Arc<MT>, ctr: Arc<dyn CompiledTrace>) {
        let TransitionGuardFailure::StartSideTracing(hl) =
            mt.transition_guard_failure(ctr, GuardIdx::from(0))
        else {
            panic!()
        };
        MTThread::with_borrow_mut(|mtt| {
            mtt.push_tstate(MTThreadState::Tracing {
                hl,
                thread_tracer: Box::new(DummyTraceRecorder),
                promotions: Vec::new(),
                debug_strs: Vec::new(),
                frameaddr: ptr::null_mut(),
                seen_hls: HashSet::new(),
            });
        });
    }

    #[test]
    fn basic_transitions() {
        let hot_thrsh = 5;
        let mt = MT::new().unwrap();
        mt.set_hot_threshold(hot_thrsh);
        mt.set_sidetrace_threshold(1);
        let loc = Location::new();
        for i in 0..mt.hot_threshold() {
            assert_eq!(
                mt.transition_control_point(&loc, ptr::null_mut()),
                TransitionControlPoint::NoAction
            );
            assert_eq!(loc.count(), Some(i + 1));
        }
        expect_start_tracing(&mt, &loc);
        assert!(matches!(
            loc.hot_location().unwrap().lock().kind,
            HotLocationKind::Tracing
        ));
        expect_stop_tracing(&mt, &loc);
        assert!(matches!(
            loc.hot_location().unwrap().lock().kind,
            HotLocationKind::Compiling(_)
        ));
        let ctr = Arc::new(CompiledTraceTestingBasicTransitions::new(Arc::downgrade(
            &loc.hot_location_arc_clone().unwrap(),
        )));
        loc.hot_location().unwrap().lock().kind = HotLocationKind::Compiled(ctr.clone());
        assert!(matches!(
            mt.transition_control_point(&loc, ptr::null_mut()),
            TransitionControlPoint::Execute(_)
        ));
        expect_start_side_tracing(&mt, ctr);

        match mt.transition_control_point(&loc, ptr::null_mut()) {
            TransitionControlPoint::StopSideTracing { .. } => {
                MTThread::with_borrow_mut(|mtt| {
                    mtt.pop_tstate();
                    mtt.push_tstate(MTThreadState::Interpreting);
                });
                assert!(matches!(
                    loc.hot_location().unwrap().lock().kind,
                    HotLocationKind::Compiled(_)
                ));
            }
            _ => unreachable!(),
        }
        assert!(matches!(
            mt.transition_control_point(&loc, ptr::null_mut()),
            TransitionControlPoint::Execute(_)
        ));
    }

    #[test]
    fn threaded_threshold() {
        // Aim for a situation where there's a lot of contention.
        let num_threads = u32::try_from(num_cpus::get() * 4).unwrap();
        let hot_thrsh = num_threads.saturating_mul(2500);
        let mt = Arc::new(MT::new().unwrap());
        mt.set_hot_threshold(hot_thrsh);
        let loc = Arc::new(Location::new());

        let mut thrs = vec![];
        for _ in 0..num_threads {
            let mt = Arc::clone(&mt);
            let loc = Arc::clone(&loc);
            let t = thread::spawn(move || {
                // The "*4" is the number of times we call `transition_location` in the loop: we
                // need to make sure that this loop cannot tip the Location over the threshold,
                // otherwise tracing will start, and the assertions will fail.
                for _ in 0..hot_thrsh / (num_threads * 4) {
                    assert_eq!(
                        mt.transition_control_point(&loc, ptr::null_mut()),
                        TransitionControlPoint::NoAction
                    );
                    let c1 = loc.count();
                    assert!(c1.is_some());
                    assert_eq!(
                        mt.transition_control_point(&loc, ptr::null_mut()),
                        TransitionControlPoint::NoAction
                    );
                    let c2 = loc.count();
                    assert!(c2.is_some());
                    assert_eq!(
                        mt.transition_control_point(&loc, ptr::null_mut()),
                        TransitionControlPoint::NoAction
                    );
                    let c3 = loc.count();
                    assert!(c3.is_some());
                    assert_eq!(
                        mt.transition_control_point(&loc, ptr::null_mut()),
                        TransitionControlPoint::NoAction
                    );
                    let c4 = loc.count();
                    assert!(c4.is_some());
                    assert!(c4.unwrap() >= c3.unwrap());
                    assert!(c3.unwrap() >= c2.unwrap());
                    assert!(c2.unwrap() >= c1.unwrap());
                }
            });
            thrs.push(t);
        }
        for t in thrs {
            t.join().unwrap();
        }
        // Thread contention and the use of `compare_exchange_weak` means that there is absolutely
        // no guarantee about what the location's count will be at this point other than it must be
        // at or below the threshold: it could even be (although it's rather unlikely) 0!
        assert!(loc.count().is_some());
        loop {
            match mt.transition_control_point(&loc, ptr::null_mut()) {
                TransitionControlPoint::NoAction => (),
                TransitionControlPoint::StartTracing(hl) => {
                    MTThread::with_borrow_mut(|mtt| {
                        mtt.push_tstate(MTThreadState::Tracing {
                            hl,
                            thread_tracer: Box::new(DummyTraceRecorder),
                            promotions: Vec::new(),
                            debug_strs: Vec::new(),
                            frameaddr: ptr::null_mut(),
                            seen_hls: HashSet::new(),
                        });
                    });
                    break;
                }
                _ => unreachable!(),
            }
        }
        expect_stop_tracing(&mt, &loc);
        // At this point, we have nothing to meaningfully test over the `basic_transitions` test.
    }

    #[test]
    fn locations_dont_get_stuck_tracing() {
        // If tracing a location fails too many times (e.g. because the thread terminates before
        // tracing is complete), the location must be marked as DontTrace.

        const THRESHOLD: HotThreshold = 5;
        let mt = Arc::new(MT::new().unwrap());
        mt.set_hot_threshold(THRESHOLD);
        let loc = Arc::new(Location::new());

        // Get the location to the point of being hot.
        for _ in 0..THRESHOLD {
            assert_eq!(
                mt.transition_control_point(&loc, ptr::null_mut()),
                TransitionControlPoint::NoAction
            );
        }

        // Start tracing in a thread and purposefully let the thread terminate before tracing is
        // complete.
        for i in 0..mt.trace_failure_threshold() + 1 {
            {
                let mt = Arc::clone(&mt);
                let loc = Arc::clone(&loc);
                thread::spawn(move || {
                    expect_start_tracing(&mt, &loc);
                })
                .join()
                .unwrap();
            }
            assert!(matches!(
                loc.hot_location().unwrap().lock().kind,
                HotLocationKind::Tracing
            ));
            assert_eq!(
                loc.hot_location().unwrap().lock().tracecompilation_errors,
                i
            );
        }

        assert!(matches!(
            loc.hot_location().unwrap().lock().kind,
            HotLocationKind::Tracing
        ));
        assert_eq!(
            mt.transition_control_point(&loc, ptr::null_mut()),
            TransitionControlPoint::NoAction
        );
        assert!(matches!(
            loc.hot_location().unwrap().lock().kind,
            HotLocationKind::DontTrace
        ));
    }

    #[test]
    fn locations_can_fail_tracing_before_succeeding() {
        // Test that a location can fail tracing multiple times before being successfully traced.

        const THRESHOLD: HotThreshold = 5;
        let mt = Arc::new(MT::new().unwrap());
        mt.set_hot_threshold(THRESHOLD);
        let loc = Arc::new(Location::new());

        // Get the location to the point of being hot.
        for _ in 0..THRESHOLD {
            assert_eq!(
                mt.transition_control_point(&loc, ptr::null_mut()),
                TransitionControlPoint::NoAction
            );
        }

        // Start tracing in a thread and purposefully let the thread terminate before tracing is
        // complete.
        for i in 0..mt.trace_failure_threshold() {
            {
                let mt = Arc::clone(&mt);
                let loc = Arc::clone(&loc);
                thread::spawn(move || expect_start_tracing(&mt, &loc))
                    .join()
                    .unwrap();
            }
            assert!(matches!(
                loc.hot_location().unwrap().lock().kind,
                HotLocationKind::Tracing
            ));
            assert_eq!(
                loc.hot_location().unwrap().lock().tracecompilation_errors,
                i
            );
        }

        assert!(matches!(
            loc.hot_location().unwrap().lock().kind,
            HotLocationKind::Tracing
        ));
        // Start tracing again...
        expect_start_tracing(&mt, &loc);
        assert!(matches!(
            loc.hot_location().unwrap().lock().kind,
            HotLocationKind::Tracing
        ));
        // ...and this time let tracing succeed.
        expect_stop_tracing(&mt, &loc);
        // If tracing succeeded, we'll now be in the Compiling state.
        assert!(matches!(
            loc.hot_location().unwrap().lock().kind,
            HotLocationKind::Compiling(_)
        ));
    }

    #[test]
    fn locations_can_fail_multiple_times() {
        // Test that a location can fail tracing/compiling multiple times before we give up.

        let hot_thrsh = 5;
        let mt = MT::new().unwrap();
        mt.set_hot_threshold(hot_thrsh);
        let loc = Location::new();
        for i in 0..mt.hot_threshold() {
            assert_eq!(
                mt.transition_control_point(&loc, ptr::null_mut()),
                TransitionControlPoint::NoAction
            );
            assert_eq!(loc.count(), Some(i + 1));
        }
        expect_start_tracing(&mt, &loc);
        expect_stop_tracing(&mt, &loc);

        for _ in 0..mt.trace_failure_threshold() {
            assert_matches!(
                loc.hot_location()
                    .unwrap()
                    .lock()
                    .tracecompilation_error(&mt),
                TraceFailed::KeepTrying
            );
        }
        assert_matches!(
            loc.hot_location()
                .unwrap()
                .lock()
                .tracecompilation_error(&mt),
            TraceFailed::DontTrace
        );
    }

    #[test]
    fn dont_trace_two_locations_simultaneously_in_one_thread() {
        // A thread can only trace one Location at a time: if, having started tracing, it
        // encounters another Location which has reached its hot threshold, it just ignores it.
        // Once the first location is compiled, the second location can then be compiled.

        const THRESHOLD: HotThreshold = 5;
        let mt = MT::new().unwrap();
        mt.set_hot_threshold(THRESHOLD);
        let loc1 = Location::new();
        let loc2 = Location::new();

        for _ in 0..THRESHOLD {
            assert_eq!(
                mt.transition_control_point(&loc1, ptr::null_mut()),
                TransitionControlPoint::NoAction
            );
            assert_eq!(
                mt.transition_control_point(&loc2, ptr::null_mut()),
                TransitionControlPoint::NoAction
            );
        }
        expect_start_tracing(&mt, &loc1);
        assert_eq!(
            mt.transition_control_point(&loc2, ptr::null_mut()),
            TransitionControlPoint::NoAction
        );
        assert!(matches!(
            loc1.hot_location().unwrap().lock().kind,
            HotLocationKind::Tracing
        ));
        assert_eq!(loc2.count(), None);
        assert_matches!(
            loc2.hot_location().unwrap().lock().kind,
            HotLocationKind::Counting(6)
        );
        expect_stop_tracing(&mt, &loc1);
        assert!(matches!(
            loc1.hot_location().unwrap().lock().kind,
            HotLocationKind::Compiling(_)
        ));
        expect_start_tracing(&mt, &loc2);
        expect_stop_tracing(&mt, &loc2);
    }

    #[test]
    fn only_one_thread_starts_tracing() {
        // If multiple threads hammer away at a location, only one of them can win the race to
        // trace it (and then compile it etc.).

        // We need to set a high enough threshold that the threads are likely to meaningfully
        // interleave when interacting with the location.
        const THRESHOLD: HotThreshold = 100000;
        let mt = Arc::new(MT::new().unwrap());
        mt.set_hot_threshold(THRESHOLD);
        let loc = Arc::new(Location::new());

        let mut thrs = Vec::new();
        let num_starts = Arc::new(AtomicU64::new(0));
        for _ in 0..num_cpus::get() {
            let loc = Arc::clone(&loc);
            let mt = Arc::clone(&mt);
            let num_starts = Arc::clone(&num_starts);
            thrs.push(thread::spawn(move || {
                for _ in 0..THRESHOLD {
                    match mt.transition_control_point(&loc, ptr::null_mut()) {
                        TransitionControlPoint::NoAction => (),
                        TransitionControlPoint::AbortTracing(_) => panic!(),
                        TransitionControlPoint::Execute(_) => (),
                        TransitionControlPoint::StartTracing(hl) => {
                            num_starts.fetch_add(1, Ordering::Relaxed);
                            MTThread::with_borrow_mut(|mtt| {
                                mtt.push_tstate(MTThreadState::Tracing {
                                    hl,
                                    thread_tracer: Box::new(DummyTraceRecorder),
                                    promotions: Vec::new(),
                                    debug_strs: Vec::new(),
                                    frameaddr: ptr::null_mut(),
                                    seen_hls: HashSet::new(),
                                });
                            });
                            assert!(matches!(
                                loc.hot_location().unwrap().lock().kind,
                                HotLocationKind::Tracing
                            ));
                            expect_stop_tracing(&mt, &loc);
                            assert!(matches!(
                                loc.hot_location().unwrap().lock().kind,
                                HotLocationKind::Compiling(_)
                            ));
                            assert_eq!(
                                mt.transition_control_point(&loc, ptr::null_mut()),
                                TransitionControlPoint::NoAction
                            );
                            assert!(matches!(
                                loc.hot_location().unwrap().lock().kind,
                                HotLocationKind::Compiling(_)
                            ));
                            loc.hot_location().unwrap().lock().kind = HotLocationKind::Compiled(
                                Arc::new(CompiledTraceTestingMinimal::new()),
                            );
                            loop {
                                if let TransitionControlPoint::Execute(_) =
                                    mt.transition_control_point(&loc, ptr::null_mut())
                                {
                                    break;
                                }
                            }
                            break;
                        }
                        TransitionControlPoint::StopTracing(_, _)
                        | TransitionControlPoint::StopSideTracing { .. } => unreachable!(),
                    }
                }
            }));
        }

        for t in thrs {
            t.join().unwrap();
        }

        assert_eq!(num_starts.load(Ordering::Relaxed), 1);
    }

    #[test]
    fn two_tracing_threads_must_not_stop_each_others_tracing_location() {
        // A tracing thread can only stop tracing when it encounters the specific Location that
        // caused it to start tracing. If it encounters another Location that also happens to be
        // tracing, it must ignore it.

        const THRESHOLD: HotThreshold = 5;
        let mt = Arc::new(MT::new().unwrap());
        mt.set_hot_threshold(THRESHOLD);
        let loc1 = Arc::new(Location::new());
        let loc2 = Location::new();

        for _ in 0..THRESHOLD {
            assert_eq!(
                mt.transition_control_point(&loc1, ptr::null_mut()),
                TransitionControlPoint::NoAction
            );
            assert_eq!(
                mt.transition_control_point(&loc2, ptr::null_mut()),
                TransitionControlPoint::NoAction
            );
        }

        {
            let mt = Arc::clone(&mt);
            let loc1 = Arc::clone(&loc1);
            thread::spawn(move || expect_start_tracing(&mt, &loc1))
                .join()
                .unwrap();
        }

        expect_start_tracing(&mt, &loc2);
        assert_eq!(
            mt.transition_control_point(&loc1, ptr::null_mut()),
            TransitionControlPoint::NoAction
        );
        expect_stop_tracing(&mt, &loc2);
    }

    #[test]
    fn two_sidetracing_threads_must_not_stop_each_others_tracing_location() {
        // A side-tracing thread can only stop tracing when it encounters the specific Location
        // that caused it to start tracing. If it encounters another Location that also happens to
        // be tracing, it must ignore it.

        const THRESHOLD: HotThreshold = 5;
        let mt = MT::new().unwrap();
        mt.set_hot_threshold(THRESHOLD);
        mt.set_sidetrace_threshold(1);
        let loc1 = Arc::new(Location::new());
        let loc2 = Location::new();

        fn to_compiled(mt: &Arc<MT>, loc: &Location) -> Arc<dyn CompiledTrace> {
            for _ in 0..THRESHOLD {
                assert_eq!(
                    mt.transition_control_point(loc, ptr::null_mut()),
                    TransitionControlPoint::NoAction
                );
            }

            expect_start_tracing(mt, loc);
            assert!(matches!(
                loc.hot_location().unwrap().lock().kind,
                HotLocationKind::Tracing
            ));
            expect_stop_tracing(mt, loc);
            assert!(matches!(
                loc.hot_location().unwrap().lock().kind,
                HotLocationKind::Compiling(_)
            ));
            let ctr = Arc::new(CompiledTraceTestingBasicTransitions::new(Arc::downgrade(
                &loc.hot_location_arc_clone().unwrap(),
            )));
            loc.hot_location().unwrap().lock().kind = HotLocationKind::Compiled(ctr.clone());
            ctr
        }

        let ctr1 = to_compiled(&mt, &loc1);
        let ctr2 = to_compiled(&mt, &loc2);

        {
            let mt = Arc::clone(&mt);
            thread::spawn(move || expect_start_side_tracing(&mt, ctr1))
                .join()
                .unwrap();
        }

        expect_start_side_tracing(&mt, ctr2);
        assert!(matches!(
            dbg!(mt.transition_control_point(&loc1, ptr::null_mut())),
            TransitionControlPoint::NoAction
        ));
        assert!(matches!(
            mt.transition_control_point(&loc2, ptr::null_mut()),
            TransitionControlPoint::StopSideTracing { .. }
        ));
    }

    #[bench]
    fn bench_single_threaded_control_point(b: &mut Bencher) {
        let mt = MT::new().unwrap();
        let loc = Location::new();
        b.iter(|| {
            for _ in 0..100000 {
                black_box(mt.transition_control_point(&loc, ptr::null_mut()));
            }
        });
    }

    #[bench]
    fn bench_multi_threaded_control_point(b: &mut Bencher) {
        let mt = Arc::new(MT::new().unwrap());
        let loc = Arc::new(Location::new());
        b.iter(|| {
            let mut thrs = vec![];
            for _ in 0..4 {
                let loc = Arc::clone(&loc);
                let mt = Arc::clone(&mt);
                thrs.push(thread::spawn(move || {
                    for _ in 0..100 {
                        black_box(mt.transition_control_point(&loc, ptr::null_mut()));
                    }
                }));
            }
            for t in thrs {
                t.join().unwrap();
            }
        });
    }

    #[test]
    fn traces_can_be_executed_during_tracing() {
        let mt = Arc::new(MT::new().unwrap());
        mt.set_hot_threshold(0);
        let loc1 = Location::new();
        let loc2 = Location::new();

        // Get `loc1` to the point where there's a compiled trace for it.
        expect_start_tracing(&mt, &loc1);
        expect_stop_tracing(&mt, &loc1);
        loc1.hot_location().unwrap().lock().kind =
            HotLocationKind::Compiled(Arc::new(CompiledTraceTestingMinimal::new()));

        expect_start_tracing(&mt, &loc2);
        assert_matches!(
            mt.transition_control_point(&loc1, ptr::null_mut()),
            TransitionControlPoint::StopTracing(_, _)
        );

        expect_stop_tracing(&mt, &loc2);
        assert_matches!(
            mt.transition_control_point(&loc1, ptr::null_mut()),
            TransitionControlPoint::Execute(_)
        );
    }
}<|MERGE_RESOLUTION|>--- conflicted
+++ resolved
@@ -653,7 +653,7 @@
                         );
                     }
                 }
-<<<<<<< HEAD
+                self.stats.timing_state(TimingState::OutsideYk);
                 #[cfg(tracer_swt)]
                 if *SWT_MULTI_MODULE {
                     unsafe {
@@ -668,9 +668,6 @@
                         });
                     }
                 }
-=======
-                self.stats.timing_state(TimingState::OutsideYk);
->>>>>>> 8eb0adb9
             }
             TransitionControlPoint::StopSideTracing {
                 gidx: guardid,
@@ -1174,7 +1171,7 @@
 
 
 #[cfg(target_arch = "x86_64")]
-#[naked]
+#[unsafe(naked)]
 #[no_mangle]
 unsafe extern "C" fn __yk_exec_trace(
     frameaddr: *const c_void,
