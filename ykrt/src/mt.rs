//! The main end-user interface to the meta-tracing system.

#[cfg(feature = "yk_testing")]
use std::env;
use std::{
    cell::RefCell,
    cmp,
    collections::VecDeque,
    error::Error,
    ffi::c_void,
    marker::PhantomData,
    mem,
    sync::{
        atomic::{AtomicU16, AtomicU32, AtomicUsize, Ordering},
        Arc,
    },
    thread,
};

use parking_lot::{Condvar, Mutex, MutexGuard};
use parking_lot_core::SpinWait;
#[cfg(feature = "yk_jitstate_debug")]
use std::sync::LazyLock;

#[cfg(feature = "yk_jitstate_debug")]
use crate::print_jit_state;
use crate::{
    compile::{default_compiler, CompilationError, CompiledTrace, Compiler, GuardId},
    location::{HotLocation, HotLocationKind, Location, TraceFailed},
    trace::{default_tracer, AOTTraceIterator, TraceRecorder, Tracer},
    ykstats::{TimingState, YkStats},
};

// The HotThreshold must be less than a machine word wide for [`Location::Location`] to do its
// pointer tagging thing. We therefore choose a type which makes this statically clear to
// users rather than having them try to use (say) u64::max() on a 64 bit machine and get a run-time
// error.
#[cfg(target_pointer_width = "64")]
pub type HotThreshold = u32;
#[cfg(target_pointer_width = "64")]
type AtomicHotThreshold = AtomicU32;

pub type TraceFailureThreshold = u16;
pub type AtomicTraceFailureThreshold = AtomicU16;

/// How many blocks long can a trace be before we give up trying to compile it? Note that the
/// slower our compiler, the lower this will have to be in order to give the perception of
/// reasonable performance.
/// FIXME: needs to be configurable.
pub(crate) const DEFAULT_TRACE_TOO_LONG: usize = 5000;
const DEFAULT_HOT_THRESHOLD: HotThreshold = 50;
const DEFAULT_SIDETRACE_THRESHOLD: HotThreshold = 5;
const DEFAULT_TRACE_FAILURE_THRESHOLD: TraceFailureThreshold = 5;

thread_local! {
<<<<<<< HEAD
    static THREAD_MTTHREAD: MTThread = MTThread::new();
}

#[cfg(tracer_swt)]
pub fn is_tracing() -> bool {
    return THREAD_MTTHREAD.with(|mtt| mtt.tracing.borrow().is_some());
=======
    pub(crate) static THREAD_MTTHREAD: MTThread = MTThread::new();
>>>>>>> 8dac5d30
}

#[cfg(feature = "yk_testing")]
static SERIALISE_COMPILATION: LazyLock<bool> = LazyLock::new(|| {
    &env::var("YKD_SERIALISE_COMPILATION").unwrap_or_else(|_| "0".to_owned()) == "1"
});

/// Stores information required for compiling a side-trace. Passed down from a (parent) trace
/// during deoptimisation.
#[derive(Debug, Copy, Clone)]
pub(crate) struct SideTraceInfo {
    pub callstack: *const c_void,
    pub aotvalsptr: *const c_void,
    pub aotvalslen: usize,
    pub guardid: GuardId,
}

unsafe impl Send for SideTraceInfo {}

/// A meta-tracer. Note that this is conceptually a "front-end" to the actual meta-tracer akin to
/// an `Rc`: this struct can be freely `clone()`d without duplicating the underlying meta-tracer.
pub struct MT {
    hot_threshold: AtomicHotThreshold,
    sidetrace_threshold: AtomicHotThreshold,
    trace_failure_threshold: AtomicTraceFailureThreshold,
    /// The ordered queue of compilation worker functions.
    job_queue: Arc<(Condvar, Mutex<VecDeque<Box<dyn FnOnce() + Send>>>)>,
    /// The hard cap on the number of worker threads.
    max_worker_threads: AtomicUsize,
    /// How many worker threads are currently running. Note that this may temporarily be `>`
    /// [`max_worker_threads`].
    active_worker_threads: AtomicUsize,
    #[cfg(yk_llvm_sync_hack)]
    /// A temporary hack which keeps track of how many compile (etc.) jobs are active, because LLVM
    /// dies horribly if the main thread exits before those jobs are finished. This then marries up
    /// with Self::.llvm_sync_hack().
    active_worker_jobs: AtomicUsize,
    /// The [Tracer] that should be used for creating future traces. Note that this might not be
    /// the same as the tracer(s) used to create past traces.
    tracer: Mutex<Arc<dyn Tracer>>,
    /// The [Compiler] that will be used for compiling future `IRTrace`s. Note that this might not
    /// be the same as the compiler(s) used to compile past `IRTrace`s.
    compiler: Mutex<Arc<dyn Compiler>>,
    pub(crate) stats: YkStats,
}

impl std::fmt::Debug for MT {
    fn fmt(&self, f: &mut std::fmt::Formatter<'_>) -> std::fmt::Result {
        write!(f, "MT")
    }
}

use crate::frame::load_aot_stackmaps;

impl MT {
    // Create a new meta-tracer instance. Arbitrarily many of these can be created, though there
    // are no guarantees as to whether they will share resources effectively or fairly.
    pub fn new() -> Result<Arc<Self>, Box<dyn Error>> {
        load_aot_stackmaps();
        Ok(Arc::new(Self {
            hot_threshold: AtomicHotThreshold::new(DEFAULT_HOT_THRESHOLD),
            sidetrace_threshold: AtomicHotThreshold::new(DEFAULT_SIDETRACE_THRESHOLD),
            trace_failure_threshold: AtomicTraceFailureThreshold::new(
                DEFAULT_TRACE_FAILURE_THRESHOLD,
            ),
            job_queue: Arc::new((Condvar::new(), Mutex::new(VecDeque::new()))),
            max_worker_threads: AtomicUsize::new(cmp::max(1, num_cpus::get() - 1)),
            active_worker_threads: AtomicUsize::new(0),
            #[cfg(yk_llvm_sync_hack)]
            active_worker_jobs: AtomicUsize::new(0),
            tracer: Mutex::new(default_tracer()?),
            compiler: Mutex::new(default_compiler()?),
            stats: YkStats::new(),
        }))
    }

    /// Return this `MT` instance's current hot threshold. Notice that this value can be changed by
    /// other threads and is thus potentially stale as soon as it is read.
    pub fn hot_threshold(self: &Arc<Self>) -> HotThreshold {
        self.hot_threshold.load(Ordering::Relaxed)
    }

    /// Set the threshold at which `Location`'s are considered hot.
    pub fn set_hot_threshold(self: &Arc<Self>, hot_threshold: HotThreshold) {
        self.hot_threshold.store(hot_threshold, Ordering::Relaxed);
    }

    /// Return this `MT` instance's current side-trace threshold. Notice that this value can be
    /// changed by other threads and is thus potentially stale as soon as it is read.
    pub fn sidetrace_threshold(self: &Arc<Self>) -> HotThreshold {
        self.sidetrace_threshold.load(Ordering::Relaxed)
    }

    /// Set the threshold at which guard failures are considered hot and side-tracing should start.
    pub fn set_sidetrace_threshold(self: &Arc<Self>, hot_threshold: HotThreshold) {
        self.sidetrace_threshold
            .store(hot_threshold, Ordering::Relaxed);
    }

    /// Return this `MT` instance's current trace failure threshold. Notice that this value can be
    /// changed by other threads and is thus potentially stale as soon as it is read.
    pub fn trace_failure_threshold(self: &Arc<Self>) -> TraceFailureThreshold {
        self.trace_failure_threshold.load(Ordering::Relaxed)
    }

    /// Set the threshold at which a `Location` from which tracing has failed multiple times is
    /// marked as "do not try tracing again".
    pub fn set_trace_failure_threshold(
        self: &Arc<Self>,
        trace_failure_threshold: TraceFailureThreshold,
    ) {
        if trace_failure_threshold < 1 {
            panic!("Trace failure threshold must be >= 1.");
        }
        self.trace_failure_threshold
            .store(trace_failure_threshold, Ordering::Relaxed);
    }

    /// Return this meta-tracer's maximum number of worker threads. Notice that this value can be
    /// changed by other threads and is thus potentially stale as soon as it is read.
    pub fn max_worker_threads(self: &Arc<Self>) -> usize {
        self.max_worker_threads.load(Ordering::Relaxed)
    }

    /// Queue `job` to be run on a worker thread.
    fn queue_job(self: &Arc<Self>, job: Box<dyn FnOnce() + Send>) {
        // We have a very simple model of worker threads. Each time a job is queued, we spin up a
        // new worker thread iff we aren't already running the maximum number of worker threads.
        // Once started, a worker thread never dies, waiting endlessly for work.

        #[cfg(yk_llvm_sync_hack)]
        self.active_worker_jobs.fetch_add(1, Ordering::Relaxed);

        let (cv, mtx) = &*self.job_queue;
        mtx.lock().push_back(job);
        cv.notify_one();

        let max_jobs = self.max_worker_threads.load(Ordering::Relaxed);
        if self.active_worker_threads.load(Ordering::Relaxed) < max_jobs {
            // At the point of the `load` on the previous line, we weren't running the maximum
            // number of worker threads. There is now a possible race condition where multiple
            // threads calling `queue_job` could try creating multiple worker threads and push us
            // over the maximum worker thread limit.
            if self.active_worker_threads.fetch_add(1, Ordering::Relaxed) > max_jobs {
                // Another thread(s) is also spinning up another worker thread and they won the
                // race.
                self.active_worker_threads.fetch_sub(1, Ordering::Relaxed);
                return;
            }

            let mt = Arc::clone(self);
            let jq = Arc::clone(&self.job_queue);
            thread::spawn(move || {
                mt.stats.timing_state(TimingState::None);
                let (cv, mtx) = &*jq;
                let mut lock = mtx.lock();
                loop {
                    match lock.pop_front() {
                        Some(x) => {
                            MutexGuard::unlocked(&mut lock, x);
                            #[cfg(yk_llvm_sync_hack)]
                            mt.active_worker_jobs.fetch_sub(1, Ordering::Relaxed);
                        }
                        None => cv.wait(&mut lock),
                    }
                }
            });
        }
    }

    #[allow(clippy::not_unsafe_ptr_arg_deref)]
    pub fn control_point(
        self: &Arc<Self>,
        loc: &Location,
        ctrlp_vars: *mut c_void,
        frameaddr: *mut c_void,
    ) {
        match self.transition_control_point(loc) {
            TransitionControlPoint::NoAction => (),
            TransitionControlPoint::Execute(ctr) => {
                #[cfg(feature = "yk_jitstate_debug")]
                print_jit_state("enter-jit-code");
                self.stats.trace_executed();
                self.stats.timing_state(TimingState::JitExecuting);

                unsafe {
                    #[cfg(feature = "yk_testing")]
                    assert_ne!(ctr.entry() as *const (), std::ptr::null());
                    let f = mem::transmute::<
                        _,
                        unsafe extern "C" fn(*mut c_void, *const CompiledTrace, *const c_void) -> !,
                    >(ctr.entry());
                    // FIXME: Calling this function overwrites the current (Rust) function frame,
                    // rather than unwinding it. https://github.com/ykjit/yk/issues/778.
                    // The `Arc<CompiledTrace>` passed into the trace here will be safely dropped
                    // upon deoptimisation, which is the only way to exit a trace.
                    f(ctrlp_vars, Arc::into_raw(ctr), frameaddr);
                }
            }
            TransitionControlPoint::StartTracing => {
                #[cfg(feature = "yk_jitstate_debug")]
                print_jit_state("start-tracing");
                let tracer = {
                    let lk = self.tracer.lock();
                    Arc::clone(&*lk)
                };
                match Arc::clone(&tracer).start_recorder() {
                    Ok(tt) => THREAD_MTTHREAD.with(|mtt| {
                        *mtt.thread_tracer.borrow_mut() = Some(tt);
                    }),
                    Err(e) => todo!("{e:?}"),
                }
            }
            TransitionControlPoint::StopTracing(hl_arc) => {
                // Assuming no bugs elsewhere, the `unwrap` cannot fail, because `StartTracing`
                // will have put a `Some` in the `Rc`.
                let thrdtrcr = THREAD_MTTHREAD.with(|mtt| mtt.thread_tracer.take().unwrap());
                match thrdtrcr.stop() {
                    Ok(utrace) => {
                        #[cfg(feature = "yk_jitstate_debug")]
                        print_jit_state("stop-tracing");
                        self.queue_compile_job(utrace, hl_arc, None);
                    }
                    Err(_e) => {
                        #[cfg(feature = "yk_jitstate_debug")]
                        print_jit_state("stop-tracing-aborted");
                    }
                }
            }
            TransitionControlPoint::StopSideTracing(hl_arc, sti, parent) => {
                // Assuming no bugs elsewhere, the `unwrap` cannot fail, because `StartTracing`
                // will have put a `Some` in the `Rc`.
                let thrdtrcr = THREAD_MTTHREAD.with(|mtt| mtt.thread_tracer.take().unwrap());
                match thrdtrcr.stop() {
                    Ok(utrace) => {
                        #[cfg(feature = "yk_jitstate_debug")]
                        print_jit_state("stop-side-tracing");
                        self.queue_compile_job(utrace, hl_arc, Some((sti, parent)));
                    }
                    Err(_e) => {
                        #[cfg(feature = "yk_jitstate_debug")]
                        print_jit_state("stop-side-tracing-aborted");
                    }
                }
            }
        }
    }

    /// Perform the next step to `loc` in the `Location` state-machine for a control point. If
    /// `loc` moves to the Compiled state, return a pointer to a [CompiledTrace] object.
    fn transition_control_point(self: &Arc<Self>, loc: &Location) -> TransitionControlPoint {
        THREAD_MTTHREAD.with(|mtt| {
            let am_tracing = mtt.tracing.borrow().is_some();
            match loc.hot_location() {
                Some(hl) => {
                    // If this thread is tracing something, we *must* grab the [HotLocation] lock,
                    // because we need to know for sure if `loc` is the point at which we should stop
                    // tracing. If this thread is not tracing anything, however, it's not worth
                    // contending too much with other threads: we try moderately hard to grab the lock,
                    // but we don't want to park this thread.
                    let mut lk = if !am_tracing {
                        // This thread isn't tracing anything, so we try for a little while to grab the
                        // lock, before giving up and falling back to the interpreter. In general, we
                        // expect that we'll grab the lock rather quickly. However, there is one nasty
                        // use-case, which is when an army of threads all start executing the same
                        // piece of tiny code and end up thrashing away at a single Location,
                        // particularly when it's in a non-Compiled state: we can end up contending
                        // horribly for a single lock, and not making much progress. In that case, it's
                        // probably better to let some threads fall back to the interpreter for another
                        // iteration, and hopefully allow them to get sufficiently out-of-sync that
                        // they no longer contend on this one lock as much.
                        let mut sw = SpinWait::new();
                        loop {
                            if let Some(lk) = hl.try_lock() {
                                break lk;
                            }
                            if !sw.spin() {
                                return TransitionControlPoint::NoAction;
                            }
                        }
                    } else {
                        // This thread is tracing something, so we must grab the lock.
                        hl.lock()
                    };

                    match lk.kind {
                        HotLocationKind::Compiled(ref ctr) => {
                            if am_tracing {
                                // This thread is tracing something, so bail out as quickly as possible
                                TransitionControlPoint::NoAction
                            } else {
                                TransitionControlPoint::Execute(Arc::clone(ctr))
                            }
                        }
                        HotLocationKind::Compiling => TransitionControlPoint::NoAction,
                        HotLocationKind::Tracing => {
                            let hl = loc.hot_location_arc_clone().unwrap();
                            let mut thread_hl_out = mtt.tracing.borrow_mut();
                            if let Some(ref thread_hl_in) = *thread_hl_out {
                                // This thread is tracing something...
                                if !Arc::ptr_eq(thread_hl_in, &hl) {
                                    // ...but not this Location.
                                    TransitionControlPoint::NoAction
                                } else {
                                    // ...and it's this location: we have therefore finished tracing the loop.
                                    *thread_hl_out = None;
                                    lk.kind = HotLocationKind::Compiling;
                                    TransitionControlPoint::StopTracing(hl)
                                }
                            } else {
                                // This thread isn't tracing anything. Note that because we called
                                // `hot_location_arc_clone` above, the strong count of an `Arc`
                                // that's no longer being used by that thread will be 2.
                                if Arc::strong_count(&hl) == 2 {
                                    // Another thread was tracing this location but it's terminated.
                                    self.stats.trace_recorded_err();
                                    match lk.trace_failed(self) {
                                        TraceFailed::KeepTrying => {
                                            *thread_hl_out = Some(hl);
                                            TransitionControlPoint::StartTracing
                                        }
                                        TraceFailed::DontTrace => TransitionControlPoint::NoAction,
                                    }
                                } else {
                                    // Another thread is tracing this location.
                                    TransitionControlPoint::NoAction
                                }
                            }
                        }
                        HotLocationKind::SideTracing(ref ctr, sti, ref parent) => {
                            let hl = loc.hot_location_arc_clone().unwrap();
                            let mut thread_hl_out = mtt.tracing.borrow_mut();
                            if let Some(ref thread_hl_in) = *thread_hl_out {
                                // This thread is tracing something...
                                if !Arc::ptr_eq(thread_hl_in, &hl) {
                                    // ...but not this Location.
                                    TransitionControlPoint::Execute(Arc::clone(ctr))
                                } else {
                                    // ...and it's this location: we have therefore finished tracing the loop.
                                    *thread_hl_out = None;
                                    let nparent = Arc::clone(parent);
                                    lk.kind = HotLocationKind::Compiled(Arc::clone(ctr));
                                    TransitionControlPoint::StopSideTracing(hl, sti, nparent)
                                }
                            } else {
                                // This thread isn't tracing anything.
                                TransitionControlPoint::Execute(Arc::clone(ctr))
                            }
                        }
                        HotLocationKind::DontTrace => TransitionControlPoint::NoAction,
                    }
                }
                None => {
                    if am_tracing {
                        // This thread is tracing something, so bail out as quickly as possible
                        return TransitionControlPoint::NoAction;
                    }
                    match loc.count() {
                        Some(x) => {
                            if x < self.hot_threshold() {
                                loc.count_set(x, x + 1);
                                TransitionControlPoint::NoAction
                            } else {
                                let hl = HotLocation {
                                    kind: HotLocationKind::Tracing,
                                    trace_failure: 0,
                                };
                                if let Some(hl) = loc.count_to_hot_location(x, hl) {
                                    debug_assert!(mtt.tracing.borrow().is_none());
                                    *mtt.tracing.borrow_mut() = Some(hl);
                                    TransitionControlPoint::StartTracing
                                } else {
                                    // We raced with another thread which has started tracing this
                                    // location. We leave it to do the tracing.
                                    TransitionControlPoint::NoAction
                                }
                            }
                        }
                        None => {
                            // `loc` is being updated by another thread and we've caught it in the
                            // middle of that. We could spin but we might as well let the other thread
                            // do its thing and go around the interpreter again.
                            TransitionControlPoint::NoAction
                        }
                    }
                }
            }
        })
    }

    /// Perform the next step to `loc` in the `Location` state-machine for a guard failure.
    pub(crate) fn transition_guard_failure(
        self: &Arc<Self>,
        hl: Arc<Mutex<HotLocation>>,
        sti: SideTraceInfo,
        parent: Arc<CompiledTrace>,
    ) -> TransitionGuardFailure {
        THREAD_MTTHREAD.with(|mtt| {
            // This thread should not be tracing anything.
            debug_assert!(!mtt.tracing.borrow().is_some());
            let mut lk = hl.lock();
            if let HotLocationKind::Compiled(ref ctr) = lk.kind {
                *mtt.tracing.borrow_mut() = Some(Arc::clone(&hl));
                lk.kind = HotLocationKind::SideTracing(Arc::clone(ctr), sti, parent);
                TransitionGuardFailure::StartSideTracing
            } else {
                TransitionGuardFailure::NoAction
            }
        })
    }

    /// Add a compilation job for to the global work queue:
    ///   * `utrace` is the trace to be compiled.
    ///   * `hl_arc` is the [HotLocation] this compilation job is related to.
    ///   * `sidetrace`, if not `None`, specifies that this is a side-trace compilation job.
    ///     The `Arc<CompiledTrace>` is the parent [CompiledTrace] for the side-trace. Because
    ///     side-traces can nest, this may or may not be the same [CompiledTrace] as contained
    ///     in the `hl_arc`.
    fn queue_compile_job(
        self: &Arc<Self>,
        trace_iter: (Box<dyn AOTTraceIterator>, Box<[usize]>),
        hl_arc: Arc<Mutex<HotLocation>>,
        sidetrace: Option<(SideTraceInfo, Arc<CompiledTrace>)>,
    ) {
        self.stats.trace_recorded_ok();
        let mt = Arc::clone(self);
        let do_compile = move || {
            mt.stats.timing_state(TimingState::TraceMapping);
            debug_assert!(
                sidetrace.is_none() || matches!(hl_arc.lock().kind, HotLocationKind::Compiled(_))
            );
            mt.stats.timing_state(TimingState::None);
            let compiler = {
                let lk = mt.compiler.lock();
                Arc::clone(&*lk)
            };
            mt.stats.timing_state(TimingState::Compiling);
            let guardid = sidetrace.as_ref().map(|x| x.0.guardid);
            match compiler.compile(
                Arc::clone(&mt),
                trace_iter,
                sidetrace.as_ref().map(|x| x.0),
                Arc::clone(&hl_arc),
            ) {
                Ok(ct) => {
                    let mut hl = hl_arc.lock();
                    match &hl.kind {
                        HotLocationKind::Compiled(_) => {
                            // The `unwrap`s cannot fail because of the condition contained
                            // in the `debug_assert` above: if `sidetrace` is not-`None`
                            // then `hl_arc.kind` is `Compiled`.
                            let ctr = sidetrace.map(|x| x.1).unwrap();
                            let guard = ctr.guard(guardid.unwrap());
                            guard.setct(Arc::new(ct));
                        }
                        _ => {
                            hl.kind = HotLocationKind::Compiled(Arc::new(ct));
                        }
                    }
                    mt.stats.trace_compiled_ok();
                }
                Err(CompilationError::Temporary(_e)) => {
                    mt.stats.trace_compiled_err();
                    hl_arc.lock().trace_failed(&mt);
                    #[cfg(feature = "yk_jitstate_debug")]
                    print_jit_state(&format!("trace-compilation-aborted<reason=\"{}\">", _e));
                }
                Err(CompilationError::Unrecoverable(e)) => panic!("{}", e),
            }

            mt.stats.timing_state(TimingState::None);
        };

        #[cfg(feature = "yk_testing")]
        if *SERIALISE_COMPILATION {
            do_compile();
            return;
        }

        self.queue_job(Box::new(do_compile));
    }

    /// Start recording a side trace for a guard that failed while executing JIT compiled code in
    /// `hl`.
    pub(crate) fn side_trace(
        self: &Arc<Self>,
        hl: Arc<Mutex<HotLocation>>,
        sti: SideTraceInfo,
        parent: Arc<CompiledTrace>,
    ) {
        match self.transition_guard_failure(hl, sti, parent) {
            TransitionGuardFailure::NoAction => todo!(),
            TransitionGuardFailure::StartSideTracing => {
                #[cfg(feature = "yk_jitstate_debug")]
                print_jit_state("start-side-tracing");
                let tracer = {
                    let lk = self.tracer.lock();
                    Arc::clone(&*lk)
                };
                match Arc::clone(&tracer).start_recorder() {
                    Ok(tt) => THREAD_MTTHREAD.with(|mtt| {
                        *mtt.thread_tracer.borrow_mut() = Some(tt);
                    }),
                    Err(e) => todo!("{e:?}"),
                }
            }
        }
    }

    #[cfg(yk_llvm_sync_hack)]
    pub fn llvm_sync_hack(&self) {
        while self.active_worker_jobs.load(Ordering::Relaxed) != 0 {
            // Spin, but not too much.
            std::thread::sleep(std::time::Duration::from_millis(10));
        }
    }
}

impl Drop for MT {
    fn drop(&mut self) {
        self.stats.timing_state(TimingState::None);
    }
}

/// Meta-tracer per-thread state. Note that this struct is neither `Send` nor `Sync`: it can only
/// be accessed from within a single thread.
pub(crate) struct MTThread {
    /// Is this thread currently tracing something? If so, this will be a `Some<...>`. This allows
    /// another thread to tell whether the thread that started tracing a [Location] is still alive
    /// or not by inspecting its strong count (if the strong count is equal to 1 then the thread
    /// died while tracing). Note that this relies on thread local storage dropping the [MTThread]
    /// instance and (by implication) dropping the [Arc] and decrementing its strong count.
    /// Unfortunately, there is no guarantee that thread local storage will be dropped when a
    /// thread dies (and there is also significant platform variation in regard to dropping thread
    /// locals), so this mechanism can't be fully relied upon: however, we can't monitor thread
    /// death in any other reasonable way, so this will have to do.
    tracing: RefCell<Option<Arc<Mutex<HotLocation>>>>,
    /// When tracing is active, this will be `RefCell<Some(...)>`; when tracing is inactive
    /// `RefCell<None>`. We need to keep track of the [Tracer] used to start the [ThreadTracer], as
    /// trace mapping requires a reference to the [Tracer].
    pub(crate) thread_tracer: RefCell<Option<Box<dyn TraceRecorder>>>,
    // Raw pointers are neither send nor sync.
    _dont_send_or_sync_me: PhantomData<*mut ()>,
}

impl MTThread {
    fn new() -> Self {
        MTThread {
            tracing: RefCell::new(None),
            thread_tracer: RefCell::new(None),
            _dont_send_or_sync_me: PhantomData,
        }
    }
}

/// What action should a caller of [MT::transition_control_point] take?
#[derive(Debug)]
enum TransitionControlPoint {
    NoAction,
    Execute(Arc<CompiledTrace>),
    StartTracing,
    StopTracing(Arc<Mutex<HotLocation>>),
    StopSideTracing(Arc<Mutex<HotLocation>>, SideTraceInfo, Arc<CompiledTrace>),
}

/// What action should a caller of [MT::transition_guard_failure] take?
#[derive(Debug)]
pub(crate) enum TransitionGuardFailure {
    NoAction,
    StartSideTracing,
}

#[cfg(test)]
impl PartialEq for TransitionControlPoint {
    fn eq(&self, other: &Self) -> bool {
        // We only implement enough of the equality function for the tests we have.
        match (self, other) {
            (TransitionControlPoint::NoAction, TransitionControlPoint::NoAction) => true,
            (TransitionControlPoint::Execute(p1), TransitionControlPoint::Execute(p2)) => {
                std::ptr::eq(p1, p2)
            }
            (TransitionControlPoint::StartTracing, TransitionControlPoint::StartTracing) => true,
            (x, y) => todo!("{:?} {:?}", x, y),
        }
    }
}

#[cfg(test)]
mod tests {
    extern crate test;
    use super::*;
    use crate::location::HotLocationKind;
    use std::{convert::TryFrom, hint::black_box, sync::atomic::AtomicU64, thread};
    use test::bench::Bencher;

    #[test]
    fn basic_transitions() {
        let hot_thrsh = 5;
        let mt = MT::new().unwrap();
        mt.set_hot_threshold(hot_thrsh);
        let loc = Location::new();
        for i in 0..mt.hot_threshold() {
            assert_eq!(
                mt.transition_control_point(&loc),
                TransitionControlPoint::NoAction
            );
            assert_eq!(loc.count(), Some(i + 1));
        }
        assert_eq!(
            mt.transition_control_point(&loc),
            TransitionControlPoint::StartTracing
        );
        assert!(matches!(
            loc.hot_location().unwrap().lock().kind,
            HotLocationKind::Tracing
        ));
        match mt.transition_control_point(&loc) {
            TransitionControlPoint::StopTracing(_) => {
                assert!(matches!(
                    loc.hot_location().unwrap().lock().kind,
                    HotLocationKind::Compiling
                ));
                loc.hot_location().unwrap().lock().kind =
                    HotLocationKind::Compiled(Arc::new(CompiledTrace::new_testing()));
            }
            _ => unreachable!(),
        }
        assert!(matches!(
            mt.transition_control_point(&loc),
            TransitionControlPoint::Execute(_)
        ));
        let sti = SideTraceInfo {
            callstack: std::ptr::null(),
            aotvalsptr: std::ptr::null(),
            aotvalslen: 0,
            guardid: GuardId::illegal(),
        };
        assert!(matches!(
            mt.transition_guard_failure(
                loc.hot_location_arc_clone().unwrap(),
                sti,
                Arc::new(CompiledTrace::new_testing()),
            ),
            TransitionGuardFailure::StartSideTracing
        ));
        match mt.transition_control_point(&loc) {
            TransitionControlPoint::StopSideTracing(_, _, _) => {
                assert!(matches!(
                    loc.hot_location().unwrap().lock().kind,
                    HotLocationKind::Compiled(_)
                ));
            }
            _ => unreachable!(),
        }
        assert!(matches!(
            mt.transition_control_point(&loc),
            TransitionControlPoint::Execute(_)
        ));
    }

    #[test]
    fn threaded_threshold() {
        // Aim for a situation where there's a lot of contention.
        let num_threads = u32::try_from(num_cpus::get() * 4).unwrap();
        let hot_thrsh = num_threads.saturating_mul(100000);
        let mt = Arc::new(MT::new().unwrap());
        mt.set_hot_threshold(hot_thrsh);
        let loc = Arc::new(Location::new());

        let mut thrs = vec![];
        for _ in 0..num_threads {
            let mt = Arc::clone(&mt);
            let loc = Arc::clone(&loc);
            let t = thread::spawn(move || {
                // The "*4" is the number of times we call `transition_location` in the loop: we
                // need to make sure that this loop cannot tip the Location over the threshold,
                // otherwise tracing will start, and the assertions will fail.
                for _ in 0..hot_thrsh / (num_threads * 4) {
                    assert_eq!(
                        mt.transition_control_point(&loc),
                        TransitionControlPoint::NoAction
                    );
                    let c1 = loc.count();
                    assert!(c1.is_some());
                    assert_eq!(
                        mt.transition_control_point(&loc),
                        TransitionControlPoint::NoAction
                    );
                    let c2 = loc.count();
                    assert!(c2.is_some());
                    assert_eq!(
                        mt.transition_control_point(&loc),
                        TransitionControlPoint::NoAction
                    );
                    let c3 = loc.count();
                    assert!(c3.is_some());
                    assert_eq!(
                        mt.transition_control_point(&loc),
                        TransitionControlPoint::NoAction
                    );
                    let c4 = loc.count();
                    assert!(c4.is_some());
                    assert!(c4.unwrap() >= c3.unwrap());
                    assert!(c3.unwrap() >= c2.unwrap());
                    assert!(c2.unwrap() >= c1.unwrap());
                }
            });
            thrs.push(t);
        }
        for t in thrs {
            t.join().unwrap();
        }
        // Thread contention and the use of `compare_exchange_weak` means that there is absolutely
        // no guarantee about what the location's count will be at this point other than it must be
        // at or below the threshold: it could even be (although it's rather unlikely) 0!
        assert!(loc.count().is_some());
        loop {
            match mt.transition_control_point(&loc) {
                TransitionControlPoint::NoAction => (),
                TransitionControlPoint::StartTracing => break,
                _ => unreachable!(),
            }
        }
        assert!(matches!(
            mt.transition_control_point(&loc),
            TransitionControlPoint::StopTracing(_)
        ));
        // At this point, we have nothing to meaningfully test over the `basic_transitions` test.
    }

    #[test]
    fn locations_dont_get_stuck_tracing() {
        // If tracing a location fails too many times (e.g. because the thread terminates before
        // tracing is complete), the location must be marked as DontTrace.

        const THRESHOLD: HotThreshold = 5;
        let mt = Arc::new(MT::new().unwrap());
        mt.set_hot_threshold(THRESHOLD);
        let loc = Arc::new(Location::new());

        // Get the location to the point of being hot.
        for _ in 0..THRESHOLD {
            assert_eq!(
                mt.transition_control_point(&loc),
                TransitionControlPoint::NoAction
            );
        }

        // Start tracing in a thread and purposefully let the thread terminate before tracing is
        // complete.
        for i in 0..mt.trace_failure_threshold() + 1 {
            {
                let mt = Arc::clone(&mt);
                let loc = Arc::clone(&loc);
                thread::spawn(move || {
                    assert!(matches!(
                        mt.transition_control_point(&loc),
                        TransitionControlPoint::StartTracing
                    ));
                })
                .join()
                .unwrap();
            }
            assert!(matches!(
                loc.hot_location().unwrap().lock().kind,
                HotLocationKind::Tracing
            ));
            assert_eq!(loc.hot_location().unwrap().lock().trace_failure, i);
        }

        assert!(matches!(
            loc.hot_location().unwrap().lock().kind,
            HotLocationKind::Tracing
        ));
        assert_eq!(
            mt.transition_control_point(&loc),
            TransitionControlPoint::NoAction
        );
        assert!(matches!(
            loc.hot_location().unwrap().lock().kind,
            HotLocationKind::DontTrace
        ));
    }

    #[test]
    fn locations_can_fail_tracing_before_succeeding() {
        // Test that a location can fail tracing multiple times before being successfully traced.

        const THRESHOLD: HotThreshold = 5;
        let mt = Arc::new(MT::new().unwrap());
        mt.set_hot_threshold(THRESHOLD);
        let loc = Arc::new(Location::new());

        // Get the location to the point of being hot.
        for _ in 0..THRESHOLD {
            assert_eq!(
                mt.transition_control_point(&loc),
                TransitionControlPoint::NoAction
            );
        }

        // Start tracing in a thread and purposefully let the thread terminate before tracing is
        // complete.
        for i in 0..mt.trace_failure_threshold() {
            {
                let mt = Arc::clone(&mt);
                let loc = Arc::clone(&loc);
                thread::spawn(move || {
                    assert!(matches!(
                        mt.transition_control_point(&loc),
                        TransitionControlPoint::StartTracing
                    ));
                })
                .join()
                .unwrap();
            }
            assert!(matches!(
                loc.hot_location().unwrap().lock().kind,
                HotLocationKind::Tracing
            ));
            assert_eq!(loc.hot_location().unwrap().lock().trace_failure, i);
        }

        assert!(matches!(
            loc.hot_location().unwrap().lock().kind,
            HotLocationKind::Tracing
        ));
        // Start tracing again...
        assert!(matches!(
            mt.transition_control_point(&loc),
            TransitionControlPoint::StartTracing
        ));
        assert!(matches!(
            loc.hot_location().unwrap().lock().kind,
            HotLocationKind::Tracing
        ));
        // ...and this time let tracing succeed.
        assert!(matches!(
            mt.transition_control_point(&loc),
            TransitionControlPoint::StopTracing(_)
        ));
        // If tracing succeeded, we'll now be in the Compiling state.
        assert!(matches!(
            loc.hot_location().unwrap().lock().kind,
            HotLocationKind::Compiling
        ));
    }

    #[test]
    fn dont_trace_two_locations_simultaneously_in_one_thread() {
        // A thread can only trace one Location at a time: if, having started tracing, it
        // encounters another Location which has reached its hot threshold, it just ignores it.
        // Once the first location is compiled, the second location can then be compiled.

        const THRESHOLD: HotThreshold = 5;
        let mt = MT::new().unwrap();
        mt.set_hot_threshold(THRESHOLD);
        let loc1 = Location::new();
        let loc2 = Location::new();

        for _ in 0..THRESHOLD {
            assert_eq!(
                mt.transition_control_point(&loc1),
                TransitionControlPoint::NoAction
            );
            assert_eq!(
                mt.transition_control_point(&loc2),
                TransitionControlPoint::NoAction
            );
        }
        assert!(matches!(
            mt.transition_control_point(&loc1),
            TransitionControlPoint::StartTracing
        ));
        assert_eq!(
            mt.transition_control_point(&loc2),
            TransitionControlPoint::NoAction
        );
        assert!(matches!(
            loc1.hot_location().unwrap().lock().kind,
            HotLocationKind::Tracing
        ));
        assert_eq!(loc2.count(), Some(THRESHOLD));
        assert!(matches!(
            mt.transition_control_point(&loc1),
            TransitionControlPoint::StopTracing(_)
        ));
        assert!(matches!(
            loc1.hot_location().unwrap().lock().kind,
            HotLocationKind::Compiling
        ));
        assert!(matches!(
            mt.transition_control_point(&loc2),
            TransitionControlPoint::StartTracing
        ));
        assert!(matches!(
            mt.transition_control_point(&loc2),
            TransitionControlPoint::StopTracing(_)
        ));
    }

    #[test]
    fn only_one_thread_starts_tracing() {
        // If multiple threads hammer away at a location, only one of them can win the race to
        // trace it (and then compile it etc.).

        // We need to set a high enough threshold that the threads are likely to meaningfully
        // interleave when interacting with the location.
        const THRESHOLD: HotThreshold = 100000;
        let mt = Arc::new(MT::new().unwrap());
        mt.set_hot_threshold(THRESHOLD);
        let loc = Arc::new(Location::new());

        let mut thrs = Vec::new();
        let num_starts = Arc::new(AtomicU64::new(0));
        for _ in 0..num_cpus::get() {
            let loc = Arc::clone(&loc);
            let mt = Arc::clone(&mt);
            let num_starts = Arc::clone(&num_starts);
            thrs.push(thread::spawn(move || {
                for _ in 0..THRESHOLD {
                    match mt.transition_control_point(&loc) {
                        TransitionControlPoint::NoAction => (),
                        TransitionControlPoint::Execute(_) => (),
                        TransitionControlPoint::StartTracing => {
                            num_starts.fetch_add(1, Ordering::Relaxed);
                            assert!(matches!(
                                loc.hot_location().unwrap().lock().kind,
                                HotLocationKind::Tracing
                            ));

                            match mt.transition_control_point(&loc) {
                                TransitionControlPoint::StopTracing(_) => {
                                    assert!(matches!(
                                        loc.hot_location().unwrap().lock().kind,
                                        HotLocationKind::Compiling
                                    ));
                                    assert_eq!(
                                        mt.transition_control_point(&loc),
                                        TransitionControlPoint::NoAction
                                    );
                                    assert!(matches!(
                                        loc.hot_location().unwrap().lock().kind,
                                        HotLocationKind::Compiling
                                    ));
                                    loc.hot_location().unwrap().lock().kind =
                                        HotLocationKind::Compiled(Arc::new(
                                            CompiledTrace::new_testing(),
                                        ));
                                }
                                x => unreachable!("Reached incorrect state {:?}", x),
                            }
                            loop {
                                if let TransitionControlPoint::Execute(_) =
                                    mt.transition_control_point(&loc)
                                {
                                    break;
                                }
                            }
                            break;
                        }
                        TransitionControlPoint::StopTracing(_)
                        | TransitionControlPoint::StopSideTracing(_, _, _) => unreachable!(),
                    }
                }
            }));
        }

        for t in thrs {
            t.join().unwrap();
        }

        assert_eq!(num_starts.load(Ordering::Relaxed), 1);
    }

    #[test]
    fn two_tracing_threads_must_not_stop_each_others_tracing_location() {
        // A tracing thread can only stop tracing when it encounters the specific Location that
        // caused it to start tracing. If it encounters another Location that also happens to be
        // tracing, it must ignore it.

        const THRESHOLD: HotThreshold = 5;
        let mt = Arc::new(MT::new().unwrap());
        mt.set_hot_threshold(THRESHOLD);
        let loc1 = Arc::new(Location::new());
        let loc2 = Location::new();

        for _ in 0..THRESHOLD {
            assert_eq!(
                mt.transition_control_point(&loc1),
                TransitionControlPoint::NoAction
            );
            assert_eq!(
                mt.transition_control_point(&loc2),
                TransitionControlPoint::NoAction
            );
        }

        {
            let mt = Arc::clone(&mt);
            let loc1 = Arc::clone(&loc1);
            thread::spawn(move || {
                assert!(matches!(
                    mt.transition_control_point(&loc1),
                    TransitionControlPoint::StartTracing
                ));
            })
            .join()
            .unwrap();
        }

        assert!(matches!(
            mt.transition_control_point(&loc2),
            TransitionControlPoint::StartTracing
        ));
        assert_eq!(
            mt.transition_control_point(&loc1),
            TransitionControlPoint::NoAction
        );
        assert!(matches!(
            mt.transition_control_point(&loc2),
            TransitionControlPoint::StopTracing(_)
        ));
    }

    #[test]
    fn two_sidetracing_threads_must_not_stop_each_others_tracing_location() {
        // A side-tracing thread can only stop tracing when it encounters the specific Location
        // that caused it to start tracing. If it encounters another Location that also happens to
        // be tracing, it must ignore it.

        const THRESHOLD: HotThreshold = 5;
        let mt = MT::new().unwrap();
        mt.set_hot_threshold(THRESHOLD);
        let loc1 = Arc::new(Location::new());
        let loc2 = Location::new();

        fn to_compiled(mt: &Arc<MT>, loc: &Location) {
            for _ in 0..THRESHOLD {
                assert_eq!(
                    mt.transition_control_point(&loc),
                    TransitionControlPoint::NoAction
                );
            }

            assert_eq!(
                mt.transition_control_point(&loc),
                TransitionControlPoint::StartTracing
            );
            assert!(matches!(
                loc.hot_location().unwrap().lock().kind,
                HotLocationKind::Tracing
            ));
            match mt.transition_control_point(&loc) {
                TransitionControlPoint::StopTracing(_) => {
                    assert!(matches!(
                        loc.hot_location().unwrap().lock().kind,
                        HotLocationKind::Compiling
                    ));
                    loc.hot_location().unwrap().lock().kind =
                        HotLocationKind::Compiled(Arc::new(CompiledTrace::new_testing()));
                }
                _ => unreachable!(),
            }
        }

        to_compiled(&mt, &loc1);
        to_compiled(&mt, &loc2);

        {
            let mt = Arc::clone(&mt);
            let loc1 = Arc::clone(&loc1);
            thread::spawn(move || {
                let sti = SideTraceInfo {
                    callstack: std::ptr::null(),
                    aotvalsptr: std::ptr::null(),
                    aotvalslen: 0,
                    guardid: GuardId::illegal(),
                };
                assert!(matches!(
                    mt.transition_guard_failure(
                        loc1.hot_location_arc_clone().unwrap(),
                        sti,
                        Arc::new(CompiledTrace::new_testing()),
                    ),
                    TransitionGuardFailure::StartSideTracing
                ));
            })
            .join()
            .unwrap();
        }

        let sti = SideTraceInfo {
            callstack: std::ptr::null(),
            aotvalsptr: std::ptr::null(),
            aotvalslen: 0,
            guardid: GuardId::illegal(),
        };
        assert!(matches!(
            mt.transition_guard_failure(
                loc2.hot_location_arc_clone().unwrap(),
                sti,
                Arc::new(CompiledTrace::new_testing()),
            ),
            TransitionGuardFailure::StartSideTracing
        ));
        assert!(matches!(
            mt.transition_control_point(&loc1),
            TransitionControlPoint::Execute(_)
        ));
        assert!(matches!(
            mt.transition_control_point(&loc2),
            TransitionControlPoint::StopSideTracing(_, _, _)
        ));
    }

    #[bench]
    fn bench_single_threaded_control_point(b: &mut Bencher) {
        let mt = MT::new().unwrap();
        let loc = Location::new();
        b.iter(|| {
            for _ in 0..100000 {
                black_box(mt.transition_control_point(&loc));
            }
        });
    }

    #[bench]
    fn bench_multi_threaded_control_point(b: &mut Bencher) {
        let mt = Arc::new(MT::new().unwrap());
        let loc = Arc::new(Location::new());
        b.iter(|| {
            let mut thrs = vec![];
            for _ in 0..4 {
                let loc = Arc::clone(&loc);
                let mt = Arc::clone(&mt);
                thrs.push(thread::spawn(move || {
                    for _ in 0..100 {
                        black_box(mt.transition_control_point(&loc));
                    }
                }));
            }
            for t in thrs {
                t.join().unwrap();
            }
        });
    }

    #[test]
    fn dont_trace_execution_of_a_trace() {
        let mt = Arc::new(MT::new().unwrap());
        mt.set_hot_threshold(0);
        let loc1 = Location::new();
        let loc2 = Location::new();

        // Get `loc1` to the point where there's a compiled trace for it.
        assert!(matches!(
            mt.transition_control_point(&loc1),
            TransitionControlPoint::StartTracing
        ));
        if let TransitionControlPoint::StopTracing(_) = mt.transition_control_point(&loc1) {
            loc1.hot_location().unwrap().lock().kind =
                HotLocationKind::Compiled(Arc::new(CompiledTrace::new_testing()));
        } else {
            panic!();
        }

        // If we transition `loc2` into `StartTracing`, then (for now) we should not execute the
        // trace for `loc1`, as another location is being traced and we don't want to trace the
        // execution of the trace!
        //
        // FIXME: this behaviour will need to change in the future:
        // https://github.com/ykjit/yk/issues/519
        assert!(matches!(
            mt.transition_control_point(&loc2),
            TransitionControlPoint::StartTracing
        ));
        assert!(matches!(
            mt.transition_control_point(&loc1),
            TransitionControlPoint::NoAction
        ));

        // But once we stop tracing for `loc2`, we should be able to execute the trace for `loc1`.
        assert!(matches!(
            mt.transition_control_point(&loc2),
            TransitionControlPoint::StopTracing(_)
        ));
        assert!(matches!(
            mt.transition_control_point(&loc1),
            TransitionControlPoint::Execute(_)
        ));
    }
}<|MERGE_RESOLUTION|>--- conflicted
+++ resolved
@@ -53,16 +53,12 @@
 const DEFAULT_TRACE_FAILURE_THRESHOLD: TraceFailureThreshold = 5;
 
 thread_local! {
-<<<<<<< HEAD
-    static THREAD_MTTHREAD: MTThread = MTThread::new();
+    pub(crate) static THREAD_MTTHREAD: MTThread = MTThread::new();
 }
 
 #[cfg(tracer_swt)]
 pub fn is_tracing() -> bool {
     return THREAD_MTTHREAD.with(|mtt| mtt.tracing.borrow().is_some());
-=======
-    pub(crate) static THREAD_MTTHREAD: MTThread = MTThread::new();
->>>>>>> 8dac5d30
 }
 
 #[cfg(feature = "yk_testing")]
