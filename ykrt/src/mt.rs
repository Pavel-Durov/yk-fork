//! The main end-user interface to the meta-tracing system.

use std::{
    assert_matches::debug_assert_matches,
    cell::RefCell,
    cmp,
    collections::VecDeque,
    env,
    error::Error,
    ffi::c_void,
    marker::PhantomData,
    sync::{
        atomic::{AtomicU16, AtomicU32, AtomicU64, AtomicUsize, Ordering},
        Arc,
    },
    thread,
};

#[cfg(tracer_swt)]
#[cfg(target_arch = "x86_64")]
use crate::trace::swt::patch::{patch_trace_function, restore_trace_function};

use parking_lot::{Condvar, Mutex, MutexGuard};
#[cfg(not(all(feature = "yk_testing", not(test))))]
use parking_lot_core::SpinWait;

use crate::{
    aotsmp::{load_aot_stackmaps, AOT_STACKMAPS},
    compile::{default_compiler, CompilationError, CompiledTrace, Compiler, GuardIdx},
    location::{HotLocation, HotLocationKind, Location, TraceFailed},
    log::{
        stats::{Stats, TimingState},
        Log, Verbosity,
    },
    trace::{default_tracer, AOTTraceIterator, TraceRecorder, Tracer},
};

// The HotThreshold must be less than a machine word wide for [`Location::Location`] to do its
// pointer tagging thing. We therefore choose a type which makes this statically clear to
// users rather than having them try to use (say) u64::max() on a 64 bit machine and get a run-time
// error.
#[cfg(target_pointer_width = "64")]
pub type HotThreshold = u32;
#[cfg(target_pointer_width = "64")]
type AtomicHotThreshold = AtomicU32;

/// How often can a [HotLocation] or [Guard] lead to an error in tracing or compilation before we
/// give up trying to trace (or compile...) it?
pub type TraceCompilationErrorThreshold = u16;
pub type AtomicTraceCompilationErrorThreshold = AtomicU16;

/// How many basic blocks long can a trace be before we give up trying to compile it? Note that the
/// slower our compiler, the lower this will have to be in order to give the perception of
/// reasonable performance.
/// FIXME: needs to be configurable.
pub(crate) const DEFAULT_TRACE_TOO_LONG: usize = 5000;
const DEFAULT_HOT_THRESHOLD: HotThreshold = 50;
const DEFAULT_SIDETRACE_THRESHOLD: HotThreshold = 5;
/// How often can a [HotLocation] or [Guard] lead to an error in tracing or compilation before we
/// give up trying to trace (or compile...) it?
const DEFAULT_TRACECOMPILATION_ERROR_THRESHOLD: TraceCompilationErrorThreshold = 5;
static REG64_SIZE: usize = 8;

thread_local! {
    static THREAD_MTTHREAD: MTThread = MTThread::new();
}

/// A meta-tracer. Note that this is conceptually a "front-end" to the actual meta-tracer akin to
/// an `Rc`: this struct can be freely `clone()`d without duplicating the underlying meta-tracer.
pub struct MT {
    hot_threshold: AtomicHotThreshold,
    sidetrace_threshold: AtomicHotThreshold,
    trace_failure_threshold: AtomicTraceCompilationErrorThreshold,
    /// The ordered queue of compilation worker functions.
    job_queue: Arc<(Condvar, Mutex<VecDeque<Box<dyn FnOnce() + Send>>>)>,
    /// The hard cap on the number of worker threads.
    max_worker_threads: AtomicUsize,
    /// How many worker threads are currently running. Note that this may temporarily be `>`
    /// [`max_worker_threads`].
    active_worker_threads: AtomicUsize,
    /// The [Tracer] that should be used for creating future traces. Note that this might not be
    /// the same as the tracer(s) used to create past traces.
    tracer: Mutex<Arc<dyn Tracer>>,
    /// The [Compiler] that will be used for compiling future `IRTrace`s. Note that this might not
    /// be the same as the compiler(s) used to compile past `IRTrace`s.
    compiler: Mutex<Arc<dyn Compiler>>,
    /// A monotonically increasing integer that semi-uniquely identifies each compiled trace. This
    /// is only useful for general debugging purposes, and must not be relied upon for semantic
    /// correctness, because the IDs can repeat when the underlying `u64` overflows/wraps.
    compiled_trace_id: AtomicU64,
    pub(crate) log: Log,
    pub(crate) stats: Stats,
}

impl std::fmt::Debug for MT {
    fn fmt(&self, f: &mut std::fmt::Formatter<'_>) -> std::fmt::Result {
        write!(f, "MT")
    }
}

impl MT {
    // Create a new meta-tracer instance. Arbitrarily many of these can be created, though there
    // are no guarantees as to whether they will share resources effectively or fairly.
    pub fn new() -> Result<Arc<Self>, Box<dyn Error>> {
        load_aot_stackmaps();
        let hot_threshold = match env::var("YK_HOT_THRESHOLD") {
            Ok(s) => s
                .parse::<HotThreshold>()
                .map_err(|e| format!("Invalid hot threshold '{s}': {e}"))?,
            Err(_) => DEFAULT_HOT_THRESHOLD,
        };
        Ok(Arc::new(Self {
            hot_threshold: AtomicHotThreshold::new(hot_threshold),
            sidetrace_threshold: AtomicHotThreshold::new(DEFAULT_SIDETRACE_THRESHOLD),
            trace_failure_threshold: AtomicTraceCompilationErrorThreshold::new(
                DEFAULT_TRACECOMPILATION_ERROR_THRESHOLD,
            ),
            job_queue: Arc::new((Condvar::new(), Mutex::new(VecDeque::new()))),
            max_worker_threads: AtomicUsize::new(cmp::max(1, num_cpus::get() - 1)),
            active_worker_threads: AtomicUsize::new(0),
            tracer: Mutex::new(default_tracer()?),
            compiler: Mutex::new(default_compiler()?),
            compiled_trace_id: AtomicU64::new(0),
            log: Log::new()?,
            stats: Stats::new(),
        }))
    }

    /// Return this `MT` instance's current hot threshold. Notice that this value can be changed by
    /// other threads and is thus potentially stale as soon as it is read.
    pub fn hot_threshold(self: &Arc<Self>) -> HotThreshold {
        self.hot_threshold.load(Ordering::Relaxed)
    }

    /// Set the threshold at which `Location`'s are considered hot.
    pub fn set_hot_threshold(self: &Arc<Self>, hot_threshold: HotThreshold) {
        self.hot_threshold.store(hot_threshold, Ordering::Relaxed);
    }

    /// Return this `MT` instance's current side-trace threshold. Notice that this value can be
    /// changed by other threads and is thus potentially stale as soon as it is read.
    pub fn sidetrace_threshold(self: &Arc<Self>) -> HotThreshold {
        self.sidetrace_threshold.load(Ordering::Relaxed)
    }

    /// Set the threshold at which guard failures are considered hot and side-tracing should start.
    pub fn set_sidetrace_threshold(self: &Arc<Self>, hot_threshold: HotThreshold) {
        self.sidetrace_threshold
            .store(hot_threshold, Ordering::Relaxed);
    }

    /// Return this `MT` instance's current trace failure threshold. Notice that this value can be
    /// changed by other threads and is thus potentially stale as soon as it is read.
    pub fn trace_failure_threshold(self: &Arc<Self>) -> TraceCompilationErrorThreshold {
        self.trace_failure_threshold.load(Ordering::Relaxed)
    }

    /// Set the threshold at which a `Location` from which tracing has failed multiple times is
    /// marked as "do not try tracing again".
    pub fn set_trace_failure_threshold(
        self: &Arc<Self>,
        trace_failure_threshold: TraceCompilationErrorThreshold,
    ) {
        if trace_failure_threshold < 1 {
            panic!("Trace failure threshold must be >= 1.");
        }
        self.trace_failure_threshold
            .store(trace_failure_threshold, Ordering::Relaxed);
    }

    /// Return this meta-tracer's maximum number of worker threads. Notice that this value can be
    /// changed by other threads and is thus potentially stale as soon as it is read.
    pub fn max_worker_threads(self: &Arc<Self>) -> usize {
        self.max_worker_threads.load(Ordering::Relaxed)
    }

    /// Return the semi-unique ID for the next compiled trace. Note: this is only useful for
    /// general debugging purposes, and must not be relied upon for semantic correctness, because
    /// the IDs will wrap when the underlying `u64` overflows.
    pub(crate) fn next_compiled_trace_id(self: &Arc<Self>) -> u64 {
        // Note: fetch_add is documented to wrap on overflow.
        self.compiled_trace_id.fetch_add(1, Ordering::Relaxed)
    }

    /// Queue `job` to be run on a worker thread.
    fn queue_job(self: &Arc<Self>, job: Box<dyn FnOnce() + Send>) {
        // We have a very simple model of worker threads. Each time a job is queued, we spin up a
        // new worker thread iff we aren't already running the maximum number of worker threads.
        // Once started, a worker thread never dies, waiting endlessly for work.

        let (cv, mtx) = &*self.job_queue;
        mtx.lock().push_back(job);
        cv.notify_one();

        let max_jobs = self.max_worker_threads.load(Ordering::Relaxed);
        if self.active_worker_threads.load(Ordering::Relaxed) < max_jobs {
            // At the point of the `load` on the previous line, we weren't running the maximum
            // number of worker threads. There is now a possible race condition where multiple
            // threads calling `queue_job` could try creating multiple worker threads and push us
            // over the maximum worker thread limit.
            if self.active_worker_threads.fetch_add(1, Ordering::Relaxed) > max_jobs {
                // Another thread(s) is also spinning up another worker thread and they won the
                // race.
                self.active_worker_threads.fetch_sub(1, Ordering::Relaxed);
                return;
            }

            self.stats.timing_state(TimingState::None);
            // We only keep a weak reference alive to `self`, as otherwise an active compiler job
            // causes `self` to never be dropped.
            let mt = Arc::downgrade(self);
            let jq = Arc::clone(&self.job_queue);
            thread::spawn(move || {
                let (cv, mtx) = &*jq;
                let mut lock = mtx.lock();
                // If the strong count for `mt` is 0 then it has been dropped and there is no
                // point trying to do further work, even if there is work in the queue.
                while mt.upgrade().is_some() {
                    match lock.pop_front() {
                        Some(x) => {
                            MutexGuard::unlocked(&mut lock, x);
                        }
                        None => cv.wait(&mut lock),
                    }
                }
            });
        }
    }

    #[allow(clippy::not_unsafe_ptr_arg_deref)]
    pub fn control_point(self: &Arc<Self>, loc: &Location, frameaddr: *mut c_void, smid: u64) {
        match self.transition_control_point(loc) {
            TransitionControlPoint::NoAction => (),
            TransitionControlPoint::Execute(ctr) => {
                self.log.log(Verbosity::JITEvent, "enter-jit-code");
                self.stats.trace_executed();

                // Compute the rsp of the control_point frame.
                let (rec, pinfo) = AOT_STACKMAPS
                    .as_ref()
                    .unwrap()
                    .get(usize::try_from(smid).unwrap());
                let mut rsp = unsafe { frameaddr.byte_sub(usize::try_from(rec.size).unwrap()) };
                if pinfo.hasfp {
                    rsp = unsafe { rsp.byte_add(REG64_SIZE) };
                }
                let trace_addr = ctr.entry();
                MTThread::with(|mtt| {
                    mtt.set_running_trace(Some(ctr));
                });
                self.stats.timing_state(TimingState::JitExecuting);

                // FIXME: Calling this function overwrites the current (Rust) function frame,
                // rather than unwinding it. https://github.com/ykjit/yk/issues/778.
                unsafe { exec_trace(frameaddr, rsp, trace_addr) };
            }
            TransitionControlPoint::StartTracing(hl) => {
<<<<<<< HEAD
                log_jit_state("start-tracing");
                #[cfg(tracer_swt)]
                unsafe {
                    restore_trace_function();
                }
=======
                self.log.log(Verbosity::JITEvent, "start-tracing");
>>>>>>> 15d034cb
                let tracer = {
                    let lk = self.tracer.lock();
                    Arc::clone(&*lk)
                };
                match Arc::clone(&tracer).start_recorder() {
                    Ok(tt) => MTThread::with(|mtt| {
                        *mtt.tstate.borrow_mut() = MTThreadState::Tracing {
                            hl,
                            thread_tracer: tt,
                            promotions: Vec::new(),
                        };
                    }),
                    Err(e) => todo!("{e:?}"),
                }
            }
            TransitionControlPoint::StopTracing => {
                #[cfg(tracer_swt)]
                unsafe {
                    patch_trace_function();
                }

                // Assuming no bugs elsewhere, the `unwrap`s cannot fail, because `StartTracing`
                // will have put a `Some` in the `Rc`.
                let (hl, thread_tracer, promotions) =
                    MTThread::with(
                        |mtt| match mtt.tstate.replace(MTThreadState::Interpreting) {
                            MTThreadState::Tracing {
                                hl,
                                thread_tracer,
                                promotions,
                            } => (hl, thread_tracer, promotions),
                            _ => unreachable!(),
                        },
                    );
                match thread_tracer.stop() {
                    Ok(utrace) => {
                        self.stats.timing_state(TimingState::None);
                        self.log.log(Verbosity::JITEvent, "stop-tracing");
                        self.queue_compile_job((utrace, promotions.into_boxed_slice()), hl, None);
                    }
                    Err(e) => {
                        self.stats.timing_state(TimingState::None);
                        self.stats.trace_recorded_err();
                        self.log
                            .log(Verbosity::Warning, &format!("stop-tracing-aborted: {e}"));
                    }
                }
            }
            TransitionControlPoint::StopSideTracing {
                gidx: guardid,
                parent_ctr,
            } => {
                // Assuming no bugs elsewhere, the `unwrap`s cannot fail, because
                // `StartSideTracing` will have put a `Some` in the `Rc`.
                let (hl, thread_tracer, promotions) =
                    MTThread::with(
                        |mtt| match mtt.tstate.replace(MTThreadState::Interpreting) {
                            MTThreadState::Tracing {
                                hl,
                                thread_tracer,
                                promotions,
                            } => (hl, thread_tracer, promotions),
                            _ => unreachable!(),
                        },
                    );
                self.stats.timing_state(TimingState::TraceMapping);
                match thread_tracer.stop() {
                    Ok(utrace) => {
                        self.stats.timing_state(TimingState::None);
<<<<<<< HEAD
                        log_jit_state("stop-side-tracing");
                        #[cfg(tracer_swt)]
                        unsafe {
                            patch_trace_function();
                        }
=======
                        self.log.log(Verbosity::JITEvent, "stop-tracing");
>>>>>>> 15d034cb
                        self.queue_compile_job(
                            (utrace, promotions.into_boxed_slice()),
                            hl,
                            Some((guardid, parent_ctr)),
                        );
                    }
                    Err(e) => {
                        self.stats.timing_state(TimingState::None);
                        self.stats.trace_recorded_err();
                        self.log
                            .log(Verbosity::Warning, &format!("stop-tracing-aborted: {e}"));
                    }
                }
            }
        }
    }

    /// Perform the next step to `loc` in the `Location` state-machine for a control point. If
    /// `loc` moves to the Compiled state, return a pointer to a [CompiledTrace] object.
    fn transition_control_point(self: &Arc<Self>, loc: &Location) -> TransitionControlPoint {
        MTThread::with(|mtt| {
            let is_tracing = mtt.is_tracing();
            match loc.hot_location() {
                Some(hl) => {
                    // If this thread is tracing something, we *must* grab the [HotLocation] lock,
                    // because we need to know for sure if `loc` is the point at which we should
                    // stop tracing. In most compilation modes, we are willing to give up trying to
                    // lock and return if it looks like it will take too long. When `yk_testing` is
                    // enabled, however, this introduces non-determinism, so in that compilation
                    // mode only we guarantee to grab the lock.
                    let mut lk;

                    #[cfg(not(all(feature = "yk_testing", not(test))))]
                    {
                        // If this thread is not tracing anything, however, it's not worth
                        // contending too much with other threads: we try moderately hard to grab
                        // the lock, but we don't want to park this thread.
                        if !is_tracing {
                            // This thread isn't tracing anything, so we try for a little while to grab the
                            // lock, before giving up and falling back to the interpreter. In general, we
                            // expect that we'll grab the lock rather quickly. However, there is one nasty
                            // use-case, which is when an army of threads all start executing the same
                            // piece of tiny code and end up thrashing away at a single Location,
                            // particularly when it's in a non-Compiled state: we can end up contending
                            // horribly for a single lock, and not making much progress. In that case, it's
                            // probably better to let some threads fall back to the interpreter for another
                            // iteration, and hopefully allow them to get sufficiently out-of-sync that
                            // they no longer contend on this one lock as much.
                            let mut sw = SpinWait::new();
                            loop {
                                if let Some(x) = hl.try_lock() {
                                    lk = x;
                                    break;
                                }
                                if !sw.spin() {
                                    return TransitionControlPoint::NoAction;
                                }
                            }
                        } else {
                            // This thread is tracing something, so we must grab the lock.
                            lk = hl.lock();
                        };
                    }

                    #[cfg(all(feature = "yk_testing", not(test)))]
                    {
                        lk = hl.lock();
                    }

                    match lk.kind {
                        HotLocationKind::Compiled(ref ctr) => {
                            if is_tracing {
                                // This thread is tracing something, so bail out as quickly as possible
                                TransitionControlPoint::NoAction
                            } else {
                                TransitionControlPoint::Execute(Arc::clone(ctr))
                            }
                        }
                        HotLocationKind::Compiling => TransitionControlPoint::NoAction,
                        HotLocationKind::Tracing => {
                            let hl = loc.hot_location_arc_clone().unwrap();
                            match &*mtt.tstate.borrow() {
                                MTThreadState::Tracing { hl: thread_hl, .. } => {
                                    // This thread is tracing something...
                                    if !Arc::ptr_eq(thread_hl, &hl) {
                                        // ...but not this Location.
                                        TransitionControlPoint::NoAction
                                    } else {
                                        // ...and it's this location: we have therefore finished
                                        // tracing the loop.
                                        lk.kind = HotLocationKind::Compiling;
                                        TransitionControlPoint::StopTracing
                                    }
                                }
                                _ => {
                                    // FIXME: This branch is also used by side tracing. That's not
                                    // necessarily wrong, but it wasn't what was intended. We
                                    // should at least explicitly think about whether this is the
                                    // best way of doing things or not.

                                    // This thread isn't tracing anything. Note that because we called
                                    // `hot_location_arc_clone` above, the strong count of an `Arc`
                                    // that's no longer being used by that thread will be 2.
                                    if Arc::strong_count(&hl) == 2 {
                                        // Another thread was tracing this location but it's terminated.
                                        self.stats.trace_recorded_err();
                                        match lk.tracecompilation_error(self) {
                                            TraceFailed::KeepTrying => {
                                                TransitionControlPoint::StartTracing(hl)
                                            }
                                            TraceFailed::DontTrace => {
                                                TransitionControlPoint::NoAction
                                            }
                                        }
                                    } else {
                                        // Another thread is tracing this location.
                                        TransitionControlPoint::NoAction
                                    }
                                }
                            }
                        }
                        HotLocationKind::SideTracing {
                            ref root_ctr,
                            gidx,
                            ref parent_ctr,
                        } => {
                            let hl = loc.hot_location_arc_clone().unwrap();
                            match &*mtt.tstate.borrow() {
                                MTThreadState::Tracing { hl: thread_hl, .. } => {
                                    // This thread is tracing something...
                                    if !Arc::ptr_eq(thread_hl, &hl) {
                                        // ...but not this Location.
                                        TransitionControlPoint::Execute(Arc::clone(root_ctr))
                                    } else {
                                        // ...and it's this location: we have therefore finished
                                        // tracing the loop.
                                        let parent_ctr = Arc::clone(parent_ctr);
                                        lk.kind = HotLocationKind::Compiled(Arc::clone(root_ctr));
                                        drop(lk);
                                        TransitionControlPoint::StopSideTracing { gidx, parent_ctr }
                                    }
                                }
                                _ => {
                                    // This thread isn't tracing anything.
                                    TransitionControlPoint::Execute(Arc::clone(root_ctr))
                                }
                            }
                        }
                        HotLocationKind::DontTrace => TransitionControlPoint::NoAction,
                    }
                }
                None => {
                    if is_tracing {
                        // This thread is tracing something, so bail out as quickly as possible
                        return TransitionControlPoint::NoAction;
                    }
                    match loc.inc_count() {
                        Some(x) => {
                            debug_assert!(self.hot_threshold() < HotThreshold::MAX);
                            if x < self.hot_threshold() + 1 {
                                TransitionControlPoint::NoAction
                            } else {
                                let hl = HotLocation {
                                    kind: HotLocationKind::Tracing,
                                    tracecompilation_errors: 0,
                                };
                                if let Some(hl) = loc.count_to_hot_location(x, hl) {
                                    debug_assert!(!is_tracing);
                                    TransitionControlPoint::StartTracing(hl)
                                } else {
                                    // We raced with another thread which has started tracing this
                                    // location. We leave it to do the tracing.
                                    TransitionControlPoint::NoAction
                                }
                            }
                        }
                        None => {
                            // `loc` is being updated by another thread and we've caught it in the
                            // middle of that. We could spin but we might as well let the other thread
                            // do its thing and go around the interpreter again.
                            TransitionControlPoint::NoAction
                        }
                    }
                }
            }
        })
    }

    /// Perform the next step to `loc` in the `Location` state-machine for a guard failure.
    pub(crate) fn transition_guard_failure(
        self: &Arc<Self>,
        gidx: GuardIdx,
        parent_ctr: Arc<dyn CompiledTrace>,
    ) -> TransitionGuardFailure {
        if let Some(hl) = parent_ctr.hl().upgrade() {
            MTThread::with(|mtt| {
                // This thread should not be tracing anything.
                debug_assert!(!mtt.is_tracing());
                let mut lk = hl.lock();
                if let HotLocationKind::Compiled(ref root_ctr) = lk.kind {
                    lk.kind = HotLocationKind::SideTracing {
                        root_ctr: Arc::clone(root_ctr),
                        gidx,
                        parent_ctr,
                    };
                    drop(lk);
                    TransitionGuardFailure::StartSideTracing(hl)
                } else {
                    // The top-level trace's [HotLocation] might have changed to another state while
                    // the associated trace was executing; or we raced with another thread (which is
                    // most likely to have started side tracing itself).
                    TransitionGuardFailure::NoAction
                }
            })
        } else {
            // The parent [HotLocation] has been garbage collected.
            TransitionGuardFailure::NoAction
        }
    }

    /// Start recording a side trace for a guard that failed in `ctr`.
    pub(crate) fn side_trace(self: &Arc<Self>, gidx: GuardIdx, parent: Arc<dyn CompiledTrace>) {
        match self.transition_guard_failure(gidx, parent) {
            TransitionGuardFailure::NoAction => todo!(),
            TransitionGuardFailure::StartSideTracing(hl) => {
<<<<<<< HEAD
                log_jit_state("start-side-tracing");
                #[cfg(tracer_swt)]
                unsafe {
                    restore_trace_function();
                }
=======
                self.log.log(Verbosity::JITEvent, "start-side-tracing");
>>>>>>> 15d034cb
                let tracer = {
                    let lk = self.tracer.lock();
                    Arc::clone(&*lk)
                };
                match Arc::clone(&tracer).start_recorder() {
                    Ok(tt) => MTThread::with(|mtt| {
                        *mtt.tstate.borrow_mut() = MTThreadState::Tracing {
                            hl,
                            thread_tracer: tt,
                            promotions: Vec::new(),
                        };
                    }),
                    Err(e) => todo!("{e:?}"),
                }
            }
        }
    }

    /// Add a compilation job for to the global work queue:
    ///   * `utrace` is the trace to be compiled.
    ///   * `hl_arc` is the [HotLocation] this compilation job is related to.
    ///   * `sidetrace`, if not `None`, specifies that this is a side-trace compilation job.
    ///     The `Arc<dyn CompiledTrace>` is the parent [CompiledTrace] for the side-trace. Because
    ///     side-traces can nest, this may or may not be the same [CompiledTrace] as contained
    ///     in the `hl_arc`.
    fn queue_compile_job(
        self: &Arc<Self>,
        trace_iter: (Box<dyn AOTTraceIterator>, Box<[usize]>),
        hl_arc: Arc<Mutex<HotLocation>>,
        sidetrace: Option<(GuardIdx, Arc<dyn CompiledTrace>)>,
    ) {
        self.stats.trace_recorded_ok();
        let mt = Arc::clone(self);
        let do_compile = move || {
            let compiler = {
                let lk = mt.compiler.lock();
                Arc::clone(&*lk)
            };
            mt.stats.timing_state(TimingState::Compiling);
            let (sti, guardid) = if let Some((guardid, ctr)) = &sidetrace {
                (Some(ctr.sidetraceinfo(*guardid)), Some(*guardid))
            } else {
                (None, None)
            };
            match compiler.compile(
                Arc::clone(&mt),
                trace_iter.0,
                sti,
                Arc::clone(&hl_arc),
                trace_iter.1,
            ) {
                Ok(ct) => {
                    if let Some((_, parent_ctr)) = sidetrace {
                        parent_ctr.guard(guardid.unwrap()).set_ctr(ct);
                    } else {
                        let mut hl = hl_arc.lock();
                        debug_assert_matches!(hl.kind, HotLocationKind::Compiling);
                        hl.kind = HotLocationKind::Compiled(ct);
                    }
                    mt.stats.trace_compiled_ok();
                }
                Err(e) => {
                    mt.stats.trace_compiled_err();
                    hl_arc.lock().tracecompilation_error(&mt);
                    match e {
                        CompilationError::General(e) | CompilationError::LimitExceeded(e) => {
                            mt.log.log(
                                Verbosity::Warning,
                                &format!("trace-compilation-aborted: {e}"),
                            );
                        }
                        CompilationError::InternalError(e) => {
                            #[cfg(feature = "ykd")]
                            panic!("{e}");
                            #[cfg(not(feature = "ykd"))]
                            {
                                mt.log.log(
                                    Verbosity::Error,
                                    &format!("trace-compilation-aborted: {e}"),
                                );
                            }
                        }
                        CompilationError::ResourceExhausted(e) => {
                            mt.log
                                .log(Verbosity::Error, &format!("trace-compilation-aborted: {e}"));
                        }
                    }
                }
            }

            mt.stats.timing_state(TimingState::None);
        };

        #[cfg(feature = "yk_testing")]
        if let Ok(true) = env::var("YKD_SERIALISE_COMPILATION").map(|x| x.as_str() == "1") {
            // To ensure that we properly test that compilation can occur in another thread, we
            // spin up a new thread for each compilation. This is only acceptable because a)
            // `SERIALISE_COMPILATION` is an internal yk testing feature b) when we use it we're
            // checking correctness, not performance.
            thread::spawn(do_compile).join().unwrap();
            return;
        }

        self.queue_job(Box::new(do_compile));
    }
}

impl Drop for MT {
    fn drop(&mut self) {
        self.stats.timing_state(TimingState::None);
    }
}

#[cfg(target_arch = "x86_64")]
#[naked]
#[no_mangle]
unsafe extern "C" fn exec_trace(
    frameaddr: *const c_void,
    rsp: *const c_void,
    trace: *const c_void,
) -> ! {
    std::arch::asm!(
        // Reset RBP
        "mov rbp, rdi",
        // Reset RSP to the end of the control point frame (this includes the registers we pushed
        // just before the control point)
        "mov rsp, rsi",
        "sub rsp, 8",  // Return address of control point call
        "sub rsp, 56", // Registers pushed in naked cp call
        //// Restore callee-saved registers which were pushed to the stack in __ykrt_control_point.
        "pop r15",
        "pop r14",
        "pop r13",
        "pop r12",
        "pop rsi",
        "pop rdi", // Don't overwrite `rdi` for now until we remove the first two args.
        "pop rbx",
        // Call the trace function.
        "jmp rdx",
        "ret",
        options(noreturn)
    )
}

/// [MTThread]'s major job is to record what state in the "interpreting/tracing/executing"
/// state-machine this thread is in. This enum contains the states.
enum MTThreadState {
    /// This thread is executing in the normal interpreter: it is not executing a trace or
    /// recording a trace.
    Interpreting,
    /// This thread is recording a trace.
    Tracing {
        /// The [HotLocation] the trace will end at. For a top-level trace, this will be the same
        /// [HotLocation] the trace started at; for a side-trace, tracing started elsewhere.
        hl: Arc<Mutex<HotLocation>>,
        /// What tracer is being used to record this trace? Needed for trace mapping.
        thread_tracer: Box<dyn TraceRecorder>,
        /// Records the content of data recorded via `yk_promote`.
        promotions: Vec<usize>,
    },
    /// This thread is executing a trace. Note that the `dyn CompiledTrace` serves two different purposes:
    ///
    /// 1. It is needed for side traces and the like.
    /// 2. It allows another thread to tell whether the thread that started tracing a [Location] is
    ///    still alive or not by inspecting its strong count (if the strong count is equal to 1
    ///    then the thread died while tracing). Note that this relies on thread local storage
    ///    dropping the [MTThread] instance and (by implication) dropping the [Arc] and
    ///    decrementing its strong count. Unfortunately, there is no guarantee that thread local
    ///    storage will be dropped when a thread dies (and there is also significant platform
    ///    variation in regard to dropping thread locals), so this mechanism can't be fully relied
    ///    upon: however, we can't monitor thread death in any other reasonable way, so this will
    ///    have to do.
    Executing(Arc<dyn CompiledTrace>),
}

/// Meta-tracer per-thread state. Note that this struct is neither `Send` nor `Sync`: it can only
/// be accessed from within a single thread.
pub(crate) struct MTThread {
    /// Where in the "interpreting/tracing/executing" is this thread?
    tstate: RefCell<MTThreadState>,
    // Raw pointers are neither send nor sync.
    _dont_send_or_sync_me: PhantomData<*mut ()>,
}

impl MTThread {
    fn new() -> Self {
        MTThread {
            tstate: RefCell::new(MTThreadState::Interpreting),
            _dont_send_or_sync_me: PhantomData,
        }
    }

    /// Call `f` with a reference to this thread's [MTThread] instance.
    ///
    /// # Panics
    ///
    /// For the same reasons as [thread::local::LocalKey::with].
    pub fn with<F, R>(f: F) -> R
    where
        F: FnOnce(&MTThread) -> R,
    {
        THREAD_MTTHREAD.with(|mtt| f(mtt))
    }

    /// Is this thread currently tracing something?
    pub(crate) fn is_tracing(&self) -> bool {
        matches!(&*self.tstate.borrow(), &MTThreadState::Tracing { .. })
    }

    /// If a trace is currently running, return a reference to its `CompiledTrace`.
    pub(crate) fn running_trace(&self) -> Option<Arc<dyn CompiledTrace>> {
        match &*self.tstate.borrow() {
            MTThreadState::Executing(ctr_arc) => Some(Arc::clone(ctr_arc)),
            _ => None,
        }
    }

    /// Update the currently running trace: `None` means that no trace is running.
    pub(crate) fn set_running_trace(&self, ctr: Option<Arc<dyn CompiledTrace>>) {
        *self.tstate.borrow_mut() = match ctr {
            Some(ctr) => MTThreadState::Executing(ctr),
            None => MTThreadState::Interpreting,
        };
    }

    /// Records `val` as a value to be promoted. Returns `true` if either: no trace is being
    /// recorded; or recording the promotion succeeded.
    ///
    /// If `false` is returned, the current trace is unable to record the promotion successfully
    /// and further calls are probably pointless, though they will not cause the tracer to enter
    /// undefined behaviour territory.
    pub(crate) fn promote_usize(&self, val: usize) -> bool {
        if let MTThreadState::Tracing {
            ref mut promotions, ..
        } = *self.tstate.borrow_mut()
        {
            promotions.push(val);
        }
        true
    }
}

/// What action should a caller of [MT::transition_control_point] take?
#[derive(Debug)]
enum TransitionControlPoint {
    NoAction,
    Execute(Arc<dyn CompiledTrace>),
    StartTracing(Arc<Mutex<HotLocation>>),
    StopTracing,
    StopSideTracing {
        gidx: GuardIdx,
        parent_ctr: Arc<dyn CompiledTrace>,
    },
}

/// What action should a caller of [MT::transition_guard_failure] take?
#[derive(Debug)]
pub(crate) enum TransitionGuardFailure {
    NoAction,
    StartSideTracing(Arc<Mutex<HotLocation>>),
}

#[cfg(test)]
mod tests {
    extern crate test;
    use super::*;
    use crate::{
        compile::{CompiledTraceTesting, CompiledTraceTestingWithHl},
        trace::TraceRecorderError,
    };
    use std::hint::black_box;
    use test::bench::Bencher;

    // We only implement enough of the equality function for the tests we have.
    impl PartialEq for TransitionControlPoint {
        fn eq(&self, other: &Self) -> bool {
            match (self, other) {
                (TransitionControlPoint::NoAction, TransitionControlPoint::NoAction) => true,
                (TransitionControlPoint::Execute(p1), TransitionControlPoint::Execute(p2)) => {
                    std::ptr::eq(p1, p2)
                }
                (
                    TransitionControlPoint::StartTracing(_),
                    TransitionControlPoint::StartTracing(_),
                ) => true,
                (x, y) => todo!("{:?} {:?}", x, y),
            }
        }
    }

    struct DummyTraceRecorder;

    impl TraceRecorder for DummyTraceRecorder {
        fn stop(self: Box<Self>) -> Result<Box<dyn AOTTraceIterator>, TraceRecorderError> {
            todo!();
        }
    }

    fn expect_start_tracing(mt: &Arc<MT>, loc: &Location) {
        let TransitionControlPoint::StartTracing(hl) = mt.transition_control_point(loc) else {
            panic!()
        };
        MTThread::with(|mtt| {
            *mtt.tstate.borrow_mut() = MTThreadState::Tracing {
                hl,
                thread_tracer: Box::new(DummyTraceRecorder),
                promotions: Vec::new(),
            };
        });
    }

    fn expect_stop_tracing(mt: &Arc<MT>, loc: &Location) {
        let TransitionControlPoint::StopTracing = mt.transition_control_point(loc) else {
            panic!()
        };
        MTThread::with(|mtt| {
            *mtt.tstate.borrow_mut() = MTThreadState::Interpreting;
        });
    }

    fn expect_start_side_tracing(mt: &Arc<MT>, loc: &Location) {
        let TransitionGuardFailure::StartSideTracing(hl) = mt.transition_guard_failure(
            GuardIdx::from(0),
            Arc::new(CompiledTraceTestingWithHl::new(Arc::downgrade(
                &loc.hot_location_arc_clone().unwrap(),
            ))),
        ) else {
            panic!()
        };
        MTThread::with(|mtt| {
            *mtt.tstate.borrow_mut() = MTThreadState::Tracing {
                hl,
                thread_tracer: Box::new(DummyTraceRecorder),
                promotions: Vec::new(),
            };
        });
    }

    #[test]
    fn basic_transitions() {
        let hot_thrsh = 5;
        let mt = MT::new().unwrap();
        mt.set_hot_threshold(hot_thrsh);
        let loc = Location::new();
        for i in 0..mt.hot_threshold() {
            assert_eq!(
                mt.transition_control_point(&loc),
                TransitionControlPoint::NoAction
            );
            assert_eq!(loc.count(), Some(i + 1));
        }
        expect_start_tracing(&mt, &loc);
        assert!(matches!(
            loc.hot_location().unwrap().lock().kind,
            HotLocationKind::Tracing
        ));
        expect_stop_tracing(&mt, &loc);
        assert!(matches!(
            loc.hot_location().unwrap().lock().kind,
            HotLocationKind::Compiling
        ));
        loc.hot_location().unwrap().lock().kind =
            HotLocationKind::Compiled(Arc::new(CompiledTraceTesting::new()));
        assert!(matches!(
            dbg!(mt.transition_control_point(&loc)),
            TransitionControlPoint::Execute(_)
        ));
        expect_start_side_tracing(&mt, &loc);

        match mt.transition_control_point(&loc) {
            TransitionControlPoint::StopSideTracing { .. } => {
                MTThread::with(|mtt| {
                    *mtt.tstate.borrow_mut() = MTThreadState::Interpreting;
                });
                assert!(matches!(
                    loc.hot_location().unwrap().lock().kind,
                    HotLocationKind::Compiled(_)
                ));
            }
            _ => unreachable!(),
        }
        assert!(matches!(
            mt.transition_control_point(&loc),
            TransitionControlPoint::Execute(_)
        ));
    }

    #[test]
    fn threaded_threshold() {
        // Aim for a situation where there's a lot of contention.
        let num_threads = u32::try_from(num_cpus::get() * 4).unwrap();
        let hot_thrsh = num_threads.saturating_mul(2500);
        let mt = Arc::new(MT::new().unwrap());
        mt.set_hot_threshold(hot_thrsh);
        let loc = Arc::new(Location::new());

        let mut thrs = vec![];
        for _ in 0..num_threads {
            let mt = Arc::clone(&mt);
            let loc = Arc::clone(&loc);
            let t = thread::spawn(move || {
                // The "*4" is the number of times we call `transition_location` in the loop: we
                // need to make sure that this loop cannot tip the Location over the threshold,
                // otherwise tracing will start, and the assertions will fail.
                for _ in 0..hot_thrsh / (num_threads * 4) {
                    assert_eq!(
                        mt.transition_control_point(&loc),
                        TransitionControlPoint::NoAction
                    );
                    let c1 = loc.count();
                    assert!(c1.is_some());
                    assert_eq!(
                        mt.transition_control_point(&loc),
                        TransitionControlPoint::NoAction
                    );
                    let c2 = loc.count();
                    assert!(c2.is_some());
                    assert_eq!(
                        mt.transition_control_point(&loc),
                        TransitionControlPoint::NoAction
                    );
                    let c3 = loc.count();
                    assert!(c3.is_some());
                    assert_eq!(
                        mt.transition_control_point(&loc),
                        TransitionControlPoint::NoAction
                    );
                    let c4 = loc.count();
                    assert!(c4.is_some());
                    assert!(c4.unwrap() >= c3.unwrap());
                    assert!(c3.unwrap() >= c2.unwrap());
                    assert!(c2.unwrap() >= c1.unwrap());
                }
            });
            thrs.push(t);
        }
        for t in thrs {
            t.join().unwrap();
        }
        // Thread contention and the use of `compare_exchange_weak` means that there is absolutely
        // no guarantee about what the location's count will be at this point other than it must be
        // at or below the threshold: it could even be (although it's rather unlikely) 0!
        assert!(loc.count().is_some());
        loop {
            match mt.transition_control_point(&loc) {
                TransitionControlPoint::NoAction => (),
                TransitionControlPoint::StartTracing(hl) => {
                    MTThread::with(|mtt| {
                        *mtt.tstate.borrow_mut() = MTThreadState::Tracing {
                            hl,
                            thread_tracer: Box::new(DummyTraceRecorder),
                            promotions: Vec::new(),
                        };
                    });
                    break;
                }
                _ => unreachable!(),
            }
        }
        expect_stop_tracing(&mt, &loc);
        // At this point, we have nothing to meaningfully test over the `basic_transitions` test.
    }

    #[test]
    fn locations_dont_get_stuck_tracing() {
        // If tracing a location fails too many times (e.g. because the thread terminates before
        // tracing is complete), the location must be marked as DontTrace.

        const THRESHOLD: HotThreshold = 5;
        let mt = Arc::new(MT::new().unwrap());
        mt.set_hot_threshold(THRESHOLD);
        let loc = Arc::new(Location::new());

        // Get the location to the point of being hot.
        for _ in 0..THRESHOLD {
            assert_eq!(
                mt.transition_control_point(&loc),
                TransitionControlPoint::NoAction
            );
        }

        // Start tracing in a thread and purposefully let the thread terminate before tracing is
        // complete.
        for i in 0..mt.trace_failure_threshold() + 1 {
            {
                let mt = Arc::clone(&mt);
                let loc = Arc::clone(&loc);
                thread::spawn(move || {
                    expect_start_tracing(&mt, &loc);
                })
                .join()
                .unwrap();
            }
            assert!(matches!(
                loc.hot_location().unwrap().lock().kind,
                HotLocationKind::Tracing
            ));
            assert_eq!(
                loc.hot_location().unwrap().lock().tracecompilation_errors,
                i
            );
        }

        assert!(matches!(
            loc.hot_location().unwrap().lock().kind,
            HotLocationKind::Tracing
        ));
        assert_eq!(
            mt.transition_control_point(&loc),
            TransitionControlPoint::NoAction
        );
        assert!(matches!(
            loc.hot_location().unwrap().lock().kind,
            HotLocationKind::DontTrace
        ));
    }

    #[test]
    fn locations_can_fail_tracing_before_succeeding() {
        // Test that a location can fail tracing multiple times before being successfully traced.

        const THRESHOLD: HotThreshold = 5;
        let mt = Arc::new(MT::new().unwrap());
        mt.set_hot_threshold(THRESHOLD);
        let loc = Arc::new(Location::new());

        // Get the location to the point of being hot.
        for _ in 0..THRESHOLD {
            assert_eq!(
                mt.transition_control_point(&loc),
                TransitionControlPoint::NoAction
            );
        }

        // Start tracing in a thread and purposefully let the thread terminate before tracing is
        // complete.
        for i in 0..mt.trace_failure_threshold() {
            {
                let mt = Arc::clone(&mt);
                let loc = Arc::clone(&loc);
                thread::spawn(move || expect_start_tracing(&mt, &loc))
                    .join()
                    .unwrap();
            }
            assert!(matches!(
                loc.hot_location().unwrap().lock().kind,
                HotLocationKind::Tracing
            ));
            assert_eq!(
                loc.hot_location().unwrap().lock().tracecompilation_errors,
                i
            );
        }

        assert!(matches!(
            loc.hot_location().unwrap().lock().kind,
            HotLocationKind::Tracing
        ));
        // Start tracing again...
        expect_start_tracing(&mt, &loc);
        assert!(matches!(
            loc.hot_location().unwrap().lock().kind,
            HotLocationKind::Tracing
        ));
        // ...and this time let tracing succeed.
        expect_stop_tracing(&mt, &loc);
        // If tracing succeeded, we'll now be in the Compiling state.
        assert!(matches!(
            loc.hot_location().unwrap().lock().kind,
            HotLocationKind::Compiling
        ));
    }

    #[test]
    fn dont_trace_two_locations_simultaneously_in_one_thread() {
        // A thread can only trace one Location at a time: if, having started tracing, it
        // encounters another Location which has reached its hot threshold, it just ignores it.
        // Once the first location is compiled, the second location can then be compiled.

        const THRESHOLD: HotThreshold = 5;
        let mt = MT::new().unwrap();
        mt.set_hot_threshold(THRESHOLD);
        let loc1 = Location::new();
        let loc2 = Location::new();

        for _ in 0..THRESHOLD {
            assert_eq!(
                mt.transition_control_point(&loc1),
                TransitionControlPoint::NoAction
            );
            assert_eq!(
                mt.transition_control_point(&loc2),
                TransitionControlPoint::NoAction
            );
        }
        expect_start_tracing(&mt, &loc1);
        assert_eq!(
            mt.transition_control_point(&loc2),
            TransitionControlPoint::NoAction
        );
        assert!(matches!(
            loc1.hot_location().unwrap().lock().kind,
            HotLocationKind::Tracing
        ));
        assert_eq!(loc2.count(), Some(THRESHOLD));
        expect_stop_tracing(&mt, &loc1);
        assert!(matches!(
            loc1.hot_location().unwrap().lock().kind,
            HotLocationKind::Compiling
        ));
        expect_start_tracing(&mt, &loc2);
        expect_stop_tracing(&mt, &loc2);
    }

    #[test]
    fn only_one_thread_starts_tracing() {
        // If multiple threads hammer away at a location, only one of them can win the race to
        // trace it (and then compile it etc.).

        // We need to set a high enough threshold that the threads are likely to meaningfully
        // interleave when interacting with the location.
        const THRESHOLD: HotThreshold = 100000;
        let mt = Arc::new(MT::new().unwrap());
        mt.set_hot_threshold(THRESHOLD);
        let loc = Arc::new(Location::new());

        let mut thrs = Vec::new();
        let num_starts = Arc::new(AtomicU64::new(0));
        for _ in 0..num_cpus::get() {
            let loc = Arc::clone(&loc);
            let mt = Arc::clone(&mt);
            let num_starts = Arc::clone(&num_starts);
            thrs.push(thread::spawn(move || {
                for _ in 0..THRESHOLD {
                    match mt.transition_control_point(&loc) {
                        TransitionControlPoint::NoAction => (),
                        TransitionControlPoint::Execute(_) => (),
                        TransitionControlPoint::StartTracing(hl) => {
                            num_starts.fetch_add(1, Ordering::Relaxed);
                            MTThread::with(|mtt| {
                                *mtt.tstate.borrow_mut() = MTThreadState::Tracing {
                                    hl,
                                    thread_tracer: Box::new(DummyTraceRecorder),
                                    promotions: Vec::new(),
                                };
                            });
                            assert!(matches!(
                                loc.hot_location().unwrap().lock().kind,
                                HotLocationKind::Tracing
                            ));
                            expect_stop_tracing(&mt, &loc);
                            assert!(matches!(
                                loc.hot_location().unwrap().lock().kind,
                                HotLocationKind::Compiling
                            ));
                            assert_eq!(
                                mt.transition_control_point(&loc),
                                TransitionControlPoint::NoAction
                            );
                            assert!(matches!(
                                loc.hot_location().unwrap().lock().kind,
                                HotLocationKind::Compiling
                            ));
                            loc.hot_location().unwrap().lock().kind =
                                HotLocationKind::Compiled(Arc::new(CompiledTraceTesting::new()));
                            loop {
                                if let TransitionControlPoint::Execute(_) =
                                    mt.transition_control_point(&loc)
                                {
                                    break;
                                }
                            }
                            break;
                        }
                        TransitionControlPoint::StopTracing
                        | TransitionControlPoint::StopSideTracing { .. } => unreachable!(),
                    }
                }
            }));
        }

        for t in thrs {
            t.join().unwrap();
        }

        assert_eq!(num_starts.load(Ordering::Relaxed), 1);
    }

    #[test]
    fn two_tracing_threads_must_not_stop_each_others_tracing_location() {
        // A tracing thread can only stop tracing when it encounters the specific Location that
        // caused it to start tracing. If it encounters another Location that also happens to be
        // tracing, it must ignore it.

        const THRESHOLD: HotThreshold = 5;
        let mt = Arc::new(MT::new().unwrap());
        mt.set_hot_threshold(THRESHOLD);
        let loc1 = Arc::new(Location::new());
        let loc2 = Location::new();

        for _ in 0..THRESHOLD {
            assert_eq!(
                mt.transition_control_point(&loc1),
                TransitionControlPoint::NoAction
            );
            assert_eq!(
                mt.transition_control_point(&loc2),
                TransitionControlPoint::NoAction
            );
        }

        {
            let mt = Arc::clone(&mt);
            let loc1 = Arc::clone(&loc1);
            thread::spawn(move || expect_start_tracing(&mt, &loc1))
                .join()
                .unwrap();
        }

        expect_start_tracing(&mt, &loc2);
        assert_eq!(
            mt.transition_control_point(&loc1),
            TransitionControlPoint::NoAction
        );
        expect_stop_tracing(&mt, &loc2);
    }

    #[test]
    fn two_sidetracing_threads_must_not_stop_each_others_tracing_location() {
        // A side-tracing thread can only stop tracing when it encounters the specific Location
        // that caused it to start tracing. If it encounters another Location that also happens to
        // be tracing, it must ignore it.

        const THRESHOLD: HotThreshold = 5;
        let mt = MT::new().unwrap();
        mt.set_hot_threshold(THRESHOLD);
        let loc1 = Arc::new(Location::new());
        let loc2 = Location::new();

        fn to_compiled(mt: &Arc<MT>, loc: &Location) {
            for _ in 0..THRESHOLD {
                assert_eq!(
                    mt.transition_control_point(loc),
                    TransitionControlPoint::NoAction
                );
            }

            expect_start_tracing(mt, loc);
            assert!(matches!(
                loc.hot_location().unwrap().lock().kind,
                HotLocationKind::Tracing
            ));
            expect_stop_tracing(mt, loc);
            assert!(matches!(
                loc.hot_location().unwrap().lock().kind,
                HotLocationKind::Compiling
            ));
            loc.hot_location().unwrap().lock().kind =
                HotLocationKind::Compiled(Arc::new(CompiledTraceTesting::new()));
        }

        to_compiled(&mt, &loc1);
        to_compiled(&mt, &loc2);

        {
            let mt = Arc::clone(&mt);
            let loc1 = Arc::clone(&loc1);
            thread::spawn(move || expect_start_side_tracing(&mt, &loc1))
                .join()
                .unwrap();
        }

        expect_start_side_tracing(&mt, &loc2);
        assert!(matches!(
            dbg!(mt.transition_control_point(&loc1)),
            TransitionControlPoint::Execute(_)
        ));
        assert!(matches!(
            mt.transition_control_point(&loc2),
            TransitionControlPoint::StopSideTracing { .. }
        ));
    }

    #[bench]
    fn bench_single_threaded_control_point(b: &mut Bencher) {
        let mt = MT::new().unwrap();
        let loc = Location::new();
        b.iter(|| {
            for _ in 0..100000 {
                black_box(mt.transition_control_point(&loc));
            }
        });
    }

    #[bench]
    fn bench_multi_threaded_control_point(b: &mut Bencher) {
        let mt = Arc::new(MT::new().unwrap());
        let loc = Arc::new(Location::new());
        b.iter(|| {
            let mut thrs = vec![];
            for _ in 0..4 {
                let loc = Arc::clone(&loc);
                let mt = Arc::clone(&mt);
                thrs.push(thread::spawn(move || {
                    for _ in 0..100 {
                        black_box(mt.transition_control_point(&loc));
                    }
                }));
            }
            for t in thrs {
                t.join().unwrap();
            }
        });
    }

    #[test]
    fn dont_trace_execution_of_a_trace() {
        let mt = Arc::new(MT::new().unwrap());
        mt.set_hot_threshold(0);
        let loc1 = Location::new();
        let loc2 = Location::new();

        // Get `loc1` to the point where there's a compiled trace for it.
        expect_start_tracing(&mt, &loc1);
        expect_stop_tracing(&mt, &loc1);
        loc1.hot_location().unwrap().lock().kind =
            HotLocationKind::Compiled(Arc::new(CompiledTraceTesting::new()));

        // If we transition `loc2` into `StartTracing`, then (for now) we should not execute the
        // trace for `loc1`, as another location is being traced and we don't want to trace the
        // execution of the trace!
        //
        // FIXME: this behaviour will need to change in the future:
        // https://github.com/ykjit/yk/issues/519
        expect_start_tracing(&mt, &loc2);
        assert!(matches!(
            mt.transition_control_point(&loc1),
            TransitionControlPoint::NoAction
        ));

        // But once we stop tracing for `loc2`, we should be able to execute the trace for `loc1`.
        expect_stop_tracing(&mt, &loc2);
        assert!(matches!(
            mt.transition_control_point(&loc1),
            TransitionControlPoint::Execute(_)
        ));
    }
}<|MERGE_RESOLUTION|>--- conflicted
+++ resolved
@@ -255,15 +255,12 @@
                 unsafe { exec_trace(frameaddr, rsp, trace_addr) };
             }
             TransitionControlPoint::StartTracing(hl) => {
-<<<<<<< HEAD
-                log_jit_state("start-tracing");
+                self.log.log(Verbosity::JITEvent, "start-tracing");
                 #[cfg(tracer_swt)]
                 unsafe {
                     restore_trace_function();
                 }
-=======
-                self.log.log(Verbosity::JITEvent, "start-tracing");
->>>>>>> 15d034cb
+                
                 let tracer = {
                     let lk = self.tracer.lock();
                     Arc::clone(&*lk)
@@ -333,15 +330,11 @@
                 match thread_tracer.stop() {
                     Ok(utrace) => {
                         self.stats.timing_state(TimingState::None);
-<<<<<<< HEAD
-                        log_jit_state("stop-side-tracing");
+                        self.log.log(Verbosity::JITEvent, "stop-tracing");
                         #[cfg(tracer_swt)]
                         unsafe {
                             patch_trace_function();
                         }
-=======
-                        self.log.log(Verbosity::JITEvent, "stop-tracing");
->>>>>>> 15d034cb
                         self.queue_compile_job(
                             (utrace, promotions.into_boxed_slice()),
                             hl,
@@ -567,15 +560,12 @@
         match self.transition_guard_failure(gidx, parent) {
             TransitionGuardFailure::NoAction => todo!(),
             TransitionGuardFailure::StartSideTracing(hl) => {
-<<<<<<< HEAD
-                log_jit_state("start-side-tracing");
+                self.log.log(Verbosity::JITEvent, "start-side-tracing");
                 #[cfg(tracer_swt)]
                 unsafe {
                     restore_trace_function();
                 }
-=======
-                self.log.log(Verbosity::JITEvent, "start-side-tracing");
->>>>>>> 15d034cb
+
                 let tracer = {
                     let lk = self.tracer.lock();
                     Arc::clone(&*lk)
