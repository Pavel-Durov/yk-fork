//! The main end-user interface to the meta-tracing system.

use std::{
    assert_matches::debug_assert_matches,
    cell::RefCell,
    collections::{HashMap, HashSet},
    env,
    error::Error,
    ffi::c_void,
    marker::PhantomData,
    sync::{
        Arc,
        atomic::{AtomicBool, AtomicU16, AtomicU32, AtomicU64, Ordering},
    },
};

#[cfg(tracer_swt)]
use crate::trace::swt::cfg::{CPTransitionDirection, ControlPointStackMapId, YKB_SWT_MODCLONE};
#[cfg(tracer_swt)]
use crate::trace::swt::cp::{CPTransition, swt_module_cp_transition};

use atomic_enum::atomic_enum;
use parking_lot::Mutex;
#[cfg(not(all(feature = "yk_testing", not(test))))]
use parking_lot_core::SpinWait;

use crate::{
    aotsmp::{AOT_STACKMAPS, load_aot_stackmaps},
    compile::{
        CompilationError, CompiledTrace, Compiler, GuardId, default_compiler,
        jitc_yk::jit_ir::TraceEndFrame,
    },
    job_queue::{Job, JobQueue},
    location::{HotLocation, HotLocationKind, Location, TraceFailed},
    log::{
        Log, Verbosity,
        stats::{Stats, TimingState},
    },
    trace::{AOTTraceIterator, TraceRecorder, Tracer, default_tracer},
};

// Emit a log entry with hot location debug information if present and support is compiled in.
macro_rules! yklog {
    ($logger:expr, $level:expr, $msg:expr, $opt_hl:expr) => {
        #[cfg(feature = "ykd")]
        if let Some(hl) = $opt_hl {
            $logger.log_with_hl_debug($level, $msg, hl);
        } else {
            $logger.log($level, $msg);
        }
        #[cfg(not(feature = "ykd"))]
        $logger.log($level, $msg);
    };
}

// The HotThreshold must be less than a machine word wide for [`Location::Location`] to do its
// pointer tagging thing. We therefore choose a type which makes this statically clear to
// users rather than having them try to use (say) u64::max() on a 64 bit machine and get a run-time
// error.
#[cfg(target_pointer_width = "64")]
pub type HotThreshold = u32;
#[cfg(target_pointer_width = "64")]
type AtomicHotThreshold = AtomicU32;

/// How often can a [HotLocation] or [Guard] lead to an error in tracing or compilation before we
/// give up trying to trace (or compile...) it?
pub type TraceCompilationErrorThreshold = u16;
pub type AtomicTraceCompilationErrorThreshold = AtomicU16;

const DEFAULT_HOT_THRESHOLD: HotThreshold = 131;
const DEFAULT_SIDETRACE_THRESHOLD: HotThreshold = 5;
/// How often can a [HotLocation] or [Guard] lead to an error in tracing or compilation before we
/// give up trying to trace (or compile...) it?
const DEFAULT_TRACECOMPILATION_ERROR_THRESHOLD: TraceCompilationErrorThreshold = 5;
static REG64_SIZE: usize = 8;

thread_local! {
    /// This thread's [MTThread]. Do not access this directly: use [MTThread::with_borrow] or
    /// [MTThread::with_borrow_mut].
    static THREAD_MTTHREAD: RefCell<MTThread> = RefCell::new(MTThread::new());
    /// Is this thread tracing something? Do not access this directly: use [MTThread::is_tracing]
    /// and friends.
    static THREAD_IS_TRACING: AtomicIsTracing = const { AtomicIsTracing::new(IsTracing::None) };
}

/// A meta-tracer. This is always passed around stored in an [Arc].
///
/// When you are finished with this meta-tracer, it is best to explicitly call [MT::shutdown] to
/// perform shutdown tasks (though the correctness of the system is not impacted if you do not call
/// this function).
pub struct MT {
    /// Have we been requested to shutdown this meta-tracer? In a sense this is merely advisory:
    /// since [MT] is contained within an [Arc], if we're able to read this value, then the
    /// meta-tracer is still working and it may go on doing so for an arbitrary period of time.
    /// However, it means that some "shutdown" activities, such as printing statistics and checking
    /// for failed compilation threads, have already occurred, and should not be repeated.
    shutdown: AtomicBool,
    hot_threshold: AtomicHotThreshold,
    sidetrace_threshold: AtomicHotThreshold,
    trace_failure_threshold: AtomicTraceCompilationErrorThreshold,
    /// The queue of compiling jobs.
    job_queue: Arc<JobQueue>,
    /// The [Tracer] that should be used for creating future traces. Note that this might not be
    /// the same as the tracer(s) used to create past traces.
    tracer: Mutex<Arc<dyn Tracer>>,
    /// The [Compiler] that will be used for compiling future `IRTrace`s. Note that this might not
    /// be the same as the compiler(s) used to compile past `IRTrace`s.
    compiler: Mutex<Arc<dyn Compiler>>,
    /// A monotonically increasing integer that uniquely identifies each compiled trace.
    compiled_trace_id: AtomicU64,
    /// The currently available compiled traces. This is a [HashMap] because it is potentially a
    /// sparse mapping due to (1) (one day!) we might garbage collect traces (2) some
    /// [TraceId]s that we hand out are "lost" because a trace failed to compile.
    pub(crate) compiled_traces: Mutex<HashMap<TraceId, Arc<dyn CompiledTrace>>>,
    pub(crate) log: Log,
    pub(crate) stats: Stats,
}

impl std::fmt::Debug for MT {
    fn fmt(&self, f: &mut std::fmt::Formatter<'_>) -> std::fmt::Result {
        write!(f, "MT")
    }
}

impl MT {
    // Create a new meta-tracer instance. Arbitrarily many of these can be created, though there
    // are no guarantees as to whether they will share resources effectively or fairly.
    pub fn new() -> Result<Arc<Self>, Box<dyn Error>> {
        load_aot_stackmaps();
        let hot_threshold = match env::var("YK_HOT_THRESHOLD") {
            Ok(s) => s
                .parse::<HotThreshold>()
                .map_err(|e| format!("Invalid hot threshold '{s}': {e}"))?,
            Err(_) => DEFAULT_HOT_THRESHOLD,
        };
        let sidetrace_threshold = match env::var("YK_SIDETRACE_THRESHOLD") {
            Ok(s) => s
                .parse::<HotThreshold>()
                .map_err(|e| format!("Invalid sidetrace threshold '{s}': {e}"))?,
            Err(_) => DEFAULT_SIDETRACE_THRESHOLD,
        };
        Ok(Arc::new(Self {
            shutdown: AtomicBool::new(false),
            hot_threshold: AtomicHotThreshold::new(hot_threshold),
            sidetrace_threshold: AtomicHotThreshold::new(sidetrace_threshold),
            trace_failure_threshold: AtomicTraceCompilationErrorThreshold::new(
                DEFAULT_TRACECOMPILATION_ERROR_THRESHOLD,
            ),
            job_queue: JobQueue::new(),
            tracer: Mutex::new(default_tracer()?),
            compiler: Mutex::new(default_compiler()?),
            compiled_trace_id: AtomicU64::new(0),
            compiled_traces: Mutex::new(HashMap::new()),
            log: Log::new()?,
            stats: Stats::new(),
        }))
    }

    /// Put this meta-tracer into shutdown mode, panicking if any problems are discovered. This
    /// will perform actions such as printing summary statistics and checking whether any worker
    /// threads have caused an error. The best place to do this is likely to be on the main thread,
    /// though this is not mandatory.
    ///
    /// Note: this method does not stop all of the meta-tracer's activities. For example, -- but
    /// not only! -- other threads will continue compiling and executing traces.
    ///
    /// Only the first call of this method performs meaningful actions: any subsequent calls will
    /// note the previous shutdown and immediately return.
    pub fn shutdown(&self) {
        if !self.shutdown.swap(true, Ordering::Relaxed) {
            self.stats.timing_state(TimingState::None);
            self.stats.output();
            self.job_queue.shutdown();
        }
    }

    /// Check the integrity of the job queue: if any job queue thread has panicked, this function
    /// will itself panic. This should only be used for testing purposes.
    #[cfg(feature = "yk_testing")]
    pub(crate) fn check_job_queue_integrity(&self) {
        self.job_queue.check_integrity();
    }

    /// Return this `MT` instance's current hot threshold. Notice that this value can be changed by
    /// other threads and is thus potentially stale as soon as it is read.
    pub fn hot_threshold(self: &Arc<Self>) -> HotThreshold {
        self.hot_threshold.load(Ordering::Relaxed)
    }

    /// Set the threshold at which `Location`'s are considered hot.
    pub fn set_hot_threshold(self: &Arc<Self>, hot_threshold: HotThreshold) {
        self.hot_threshold.store(hot_threshold, Ordering::Relaxed);
    }

    /// Return this `MT` instance's current side-trace threshold. Notice that this value can be
    /// changed by other threads and is thus potentially stale as soon as it is read.
    pub fn sidetrace_threshold(self: &Arc<Self>) -> HotThreshold {
        self.sidetrace_threshold.load(Ordering::Relaxed)
    }

    /// Set the threshold at which guard failures are considered hot and side-tracing should start.
    pub fn set_sidetrace_threshold(self: &Arc<Self>, hot_threshold: HotThreshold) {
        self.sidetrace_threshold
            .store(hot_threshold, Ordering::Relaxed);
    }

    /// Return this `MT` instance's current trace failure threshold. Notice that this value can be
    /// changed by other threads and is thus potentially stale as soon as it is read.
    pub fn trace_failure_threshold(self: &Arc<Self>) -> TraceCompilationErrorThreshold {
        self.trace_failure_threshold.load(Ordering::Relaxed)
    }

    /// Set the threshold at which a `Location` from which tracing has failed multiple times is
    /// marked as "do not try tracing again".
    pub fn set_trace_failure_threshold(
        self: &Arc<Self>,
        trace_failure_threshold: TraceCompilationErrorThreshold,
    ) {
        if trace_failure_threshold < 1 {
            panic!("Trace failure threshold must be >= 1.");
        }
        self.trace_failure_threshold
            .store(trace_failure_threshold, Ordering::Relaxed);
    }

    /// Return the unique ID for the next trace.
    pub(crate) fn next_trace_id(self: &Arc<Self>) -> TraceId {
        // Note: fetch_add is documented to wrap on overflow.
        let ctr_id = self.compiled_trace_id.fetch_add(1, Ordering::Relaxed);
        if ctr_id == u64::MAX {
            // OK, OK, technically we have 1 ID left that we could use, but if we've actually
            // managed to compile u64::MAX traces, it's probable that something's gone wrong.
            panic!("Ran out of trace IDs");
        }
        TraceId(ctr_id)
    }

    /// Add a compilation job for a root trace where:
    ///   * `hl_arc` is the [HotLocation] this compilation job is related to.
    ///   * `ctrid` is the trace ID to be given to the new compiled trace.
    ///   * `connector_tid` is the optional trace ID of the trace the new compiled trace will
    ///     connect to.
    fn queue_root_compile_job(
        self: &Arc<Self>,
        trace_iter: (Box<dyn AOTTraceIterator>, Box<[u8]>, Vec<String>),
        hl_arc: Arc<Mutex<HotLocation>>,
        trid: TraceId,
        connector_tid: Option<TraceId>,
<<<<<<< HEAD
        smid: usize,
=======
>>>>>>> 216bbe1e
        endframe: TraceEndFrame,
    ) {
        self.stats.trace_recorded_ok();

        let hl_arc_cl = Arc::clone(&hl_arc);
        let mt = Arc::clone(self);
        let main = move || {
            let compiler = {
                let lk = mt.compiler.lock();
                Arc::clone(&*lk)
            };
            mt.stats.timing_state(TimingState::Compiling);
            let connector_ctr = connector_tid.map(|x| Arc::clone(&mt.compiled_traces.lock()[&x]));
            match compiler.root_compile(
                Arc::clone(&mt),
                trace_iter.0,
                trid,
                Arc::clone(&hl_arc),
                trace_iter.1,
                trace_iter.2,
                connector_ctr,
<<<<<<< HEAD
                smid,
=======
>>>>>>> 216bbe1e
                endframe,
            ) {
                Ok(ctr) => {
                    assert_eq!(ctr.ctrid(), trid);
                    mt.compiled_traces
                        .lock()
                        .insert(ctr.ctrid(), Arc::clone(&ctr));
                    let mut hl = hl_arc.lock();
                    debug_assert_matches!(hl.kind, HotLocationKind::Compiling(_));
                    hl.kind = HotLocationKind::Compiled(ctr);
                    mt.stats.trace_compiled_ok();
                    mt.job_queue.notify_success(trid);
                }
                Err(e) => {
                    mt.stats.trace_compiled_err();
                    let mut hl = hl_arc.lock();
                    debug_assert_matches!(hl.kind, HotLocationKind::Compiling(_));
                    if let TraceFailed::DontTrace = hl.tracecompilation_error(&mt) {
                        hl.kind = HotLocationKind::DontTrace;
                    } else {
                        hl.kind = HotLocationKind::Counting(0);
                    }
                    match e {
                        CompilationError::General(e) | CompilationError::LimitExceeded(e) => {
                            mt.log.log(
                                Verbosity::Warning,
                                &format!("trace-compilation-aborted: {e}"),
                            );
                        }
                        CompilationError::InternalError(e) => {
                            #[cfg(feature = "ykd")]
                            panic!("{e}");
                            #[cfg(not(feature = "ykd"))]
                            {
                                mt.log.log(
                                    Verbosity::Error,
                                    &format!("trace-compilation-aborted: {e}"),
                                );
                            }
                        }
                        CompilationError::ResourceExhausted(e) => {
                            mt.log
                                .log(Verbosity::Error, &format!("trace-compilation-aborted: {e}"));
                        }
                    }
                    mt.job_queue.notify_failure(&mt, trid);
                }
            }

            mt.stats.timing_state(TimingState::None);
        };

        let mt = Arc::clone(self);
        let failure = move || {
            let mut hl = hl_arc_cl.lock();
            debug_assert_matches!(hl.kind, HotLocationKind::Compiling(_));
            if let TraceFailed::DontTrace = hl.tracecompilation_error(&mt) {
                hl.kind = HotLocationKind::DontTrace;
            } else {
                hl.kind = HotLocationKind::Counting(0);
            }
            mt.job_queue.notify_failure(&mt, trid);
        };

        self.job_queue.push(
            self,
            Job::new(Box::new(main), connector_tid, Box::new(failure)),
        );
    }

    /// Add a compilation job for a sidetrace where: `hl_arc` is the [HotLocation] this compilation
    ///   * `hl_arc` is the [HotLocation] this compilation job is related to.
    ///   * `root_ctr` is the root [CompiledTrace].
    ///   * `parent_ctr` is the parent [CompiledTrace] of the side-trace that's about to be
    ///     compiled. Because side-traces can nest, this may or may not be the same [CompiledTrace]
    ///     as `root_ctr`.
    ///   * `guardid` is the ID of the guard in `parent_ctr` which failed.
    ///   * `connector_tid` is the optional trace ID of the trace the new compiled trace will
    ///     connect to.
    fn queue_sidetrace_compile_job(
        self: &Arc<Self>,
        trace_iter: (Box<dyn AOTTraceIterator>, Box<[u8]>, Vec<String>),
        hl_arc: Arc<Mutex<HotLocation>>,
        trid: TraceId,
        parent_ctr: Arc<dyn CompiledTrace>,
        gid: GuardId,
        connector_tid: TraceId,
<<<<<<< HEAD
        smid: usize,
=======
>>>>>>> 216bbe1e
        endframe: TraceEndFrame,
    ) {
        self.stats.trace_recorded_ok();
        let mt = Arc::clone(self);
        let parent_ctr_cl = Arc::clone(&parent_ctr);
        let main = move || {
            let compiler = {
                let lk = mt.compiler.lock();
                Arc::clone(&*lk)
            };
            mt.stats.timing_state(TimingState::Compiling);
            let target_ctr = Arc::clone(&mt.compiled_traces.lock()[&connector_tid]);
            // FIXME: Can we pass in the root trace address, root trace entry variable locations,
            // and the base stack-size from here, rather than spreading them out via
            // DeoptInfo/SideTraceInfo, and CompiledTrace?
            match compiler.sidetrace_compile(
                Arc::clone(&mt),
                trace_iter.0,
                trid,
                Arc::clone(&parent_ctr),
                gid,
                target_ctr,
                Arc::clone(&hl_arc),
                trace_iter.1,
                trace_iter.2,
<<<<<<< HEAD
                smid,
=======
>>>>>>> 216bbe1e
                endframe,
            ) {
                Ok(ctr) => {
                    assert_eq!(ctr.ctrid(), trid);
                    mt.compiled_traces
                        .lock()
                        .insert(ctr.ctrid(), Arc::clone(&ctr));
                    parent_ctr.guard(gid).set_ctr(ctr, &parent_ctr, gid);
                    mt.stats.trace_compiled_ok();
                }
                Err(e) => {
                    parent_ctr.guard(gid).trace_or_compile_failed(&mt);
                    mt.stats.trace_compiled_err();
                    match e {
                        CompilationError::General(e) | CompilationError::LimitExceeded(e) => {
                            mt.log.log(
                                Verbosity::Warning,
                                &format!("sidetrace-compilation-aborted: {e}"),
                            );
                        }
                        CompilationError::InternalError(e) => {
                            #[cfg(feature = "ykd")]
                            panic!("{e}");
                            #[cfg(not(feature = "ykd"))]
                            {
                                mt.log.log(
                                    Verbosity::Error,
                                    &format!("sidetrace-compilation-aborted: {e}"),
                                );
                            }
                        }
                        CompilationError::ResourceExhausted(e) => {
                            mt.log.log(
                                Verbosity::Error,
                                &format!("sidetrace-compilation-aborted: {e}"),
                            );
                        }
                    }
                }
            }

            mt.stats.timing_state(TimingState::None);
        };

        let mt = Arc::clone(self);
        let failure = move || {
            parent_ctr_cl.guard(gid).trace_or_compile_failed(&mt);
        };
        self.job_queue.push(
            self,
            Job::new(Box::new(main), Some(connector_tid), Box::new(failure)),
        );
    }

    #[allow(clippy::not_unsafe_ptr_arg_deref)]
    pub fn control_point(self: &Arc<Self>, loc: &Location, frameaddr: *mut c_void, smid: usize) {
        match self.transition_control_point(loc, frameaddr, smid) {
            TransitionControlPoint::NoAction => {
                #[cfg(tracer_swt)]
                if *YKB_SWT_MODCLONE && smid == ControlPointStackMapId::UnOpt as usize {
                    unsafe {
                        swt_module_cp_transition(
                            CPTransition {
                                direction: CPTransitionDirection::UnoptToOpt,
                                frameaddr,
                                trace_addr: 0 as *const c_void,
                            },
                            &self.stats,
                        );
                    }
                }
            }
            TransitionControlPoint::AbortTracing(ak) => {
                let thread_tracer = MTThread::with_borrow_mut(|mtt| match mtt.pop_tstate() {
                    MTThreadState::Tracing { thread_tracer, .. } => thread_tracer,
                    _ => unreachable!(),
                });
                thread_tracer.stop().ok();
                MTThread::set_tracing(IsTracing::None);
                yklog!(
                    self.log,
                    Verbosity::Warning,
                    &format!("tracing-aborted: {ak}"),
                    loc.hot_location()
                );
                self.stats.timing_state(TimingState::OutsideYk);
            }
            TransitionControlPoint::Execute(ctr) => {
                yklog!(
                    self.log,
                    Verbosity::Execution,
                    "enter-jit-code",
                    loc.hot_location()
                );
                self.stats.trace_executed();

                // Compute the rsp of the control_point frame.
                let (rec, pinfo) = AOT_STACKMAPS
                    .as_ref()
                    .unwrap()
                    .get(usize::try_from(smid).unwrap());
                let mut rsp = unsafe { frameaddr.byte_sub(usize::try_from(rec.size).unwrap()) };
                if pinfo.hasfp {
                    rsp = unsafe { rsp.byte_add(REG64_SIZE) };
                }
                let trace_addr = ctr.entry();
                MTThread::with_borrow_mut(|mtt| {
                    mtt.push_tstate(MTThreadState::Executing {
                        mt: Arc::clone(self),
                    });
                });
                self.stats.timing_state(TimingState::JitExecuting);
<<<<<<< HEAD
                #[cfg(tracer_swt)]
                if *YKB_SWT_MODCLONE && smid == ControlPointStackMapId::Opt as usize {
                    unsafe {
                        swt_module_cp_transition(
                            CPTransition {
                                direction: CPTransitionDirection::OptToUnopt,
                                frameaddr,
                                trace_addr: trace_addr,
                            },
                            &self.stats,
                        );
                    }
                }

                // FIXME: Calling this function overwrites the current (Rust) function frame,
                // rather than unwinding it. https://github.com/ykjit/yk/issues/778.
=======
>>>>>>> 216bbe1e
                unsafe { __yk_exec_trace(frameaddr, rsp, trace_addr) };
            }
            TransitionControlPoint::StartTracing(hl, trid) => {
                self.start_tracing(frameaddr, loc, hl, trid, smid);
            }
            TransitionControlPoint::StopTracing(trid, connector_tid) => {
                self.stop_tracing(frameaddr, loc, trid, connector_tid, smid);
            }
            TransitionControlPoint::StopSideTracing {
                trid,
                gid,
                parent_ctr,
                connector_tid,
                start,
                smid,
            } => {
                // Assuming no bugs elsewhere, the `unwrap`s cannot fail, because
                // `StartSideTracing` will have put a `Some` in the `Rc`.
                let (hl, thread_tracer, promotions, debug_strs) =
                    MTThread::with_borrow_mut(|mtt| match mtt.pop_tstate() {
                        MTThreadState::Tracing {
                            trid: _,
                            hl,
                            thread_tracer,
                            promotions,
                            debug_strs,
                            frameaddr: tracing_frameaddr,
                            seen_hls: _,
                            gtrace: _,
                        } => {
                            assert_eq!(frameaddr, tracing_frameaddr);
                            (hl, thread_tracer, promotions, debug_strs)
                        }
                        _ => unreachable!(),
                    });
                self.stats.timing_state(TimingState::TraceMapping);
                match thread_tracer.stop() {
                    Ok(utrace) => {
                        MTThread::set_tracing(IsTracing::None);
                        self.stats.timing_state(TimingState::None);
                        yklog!(
                            self.log,
                            Verbosity::Tracing,
                            "stop-tracing",
                            loc.hot_location()
                        );
                        self.queue_sidetrace_compile_job(
                            (utrace, promotions.into_boxed_slice(), debug_strs),
                            hl,
                            trid,
                            parent_ctr,
                            gid,
                            connector_tid,
<<<<<<< HEAD
                            smid,
=======
>>>>>>> 216bbe1e
                            TraceEndFrame::Same,
                        );
                        if start {
                            self.start_tracing(
                                frameaddr,
                                loc,
                                loc.hot_location_arc_clone().unwrap(),
                                connector_tid,
                                smid,
                            );
                        }
                    }
                    Err(e) => {
                        MTThread::set_tracing(IsTracing::None);
                        self.job_queue.notify_failure(self, trid);
                        parent_ctr.guard(gid).trace_or_compile_failed(self);
                        self.stats.trace_recorded_err();
                        yklog!(
                            self.log,
                            Verbosity::Warning,
                            &format!("stop-tracing-aborted: {e}"),
                            loc.hot_location()
                        );
                        self.stats.timing_state(TimingState::None);
                    }
                }
                self.stats.timing_state(TimingState::OutsideYk);
            }
        }
    }

    /// Start tracing at `loc` / `hl` (i.e. `hl` must be the [HotLocation] for `loc`) for a trace
    /// with ID `trid`.
    fn start_tracing(
        self: &Arc<Self>,
        frameaddr: *mut c_void,
        _loc: &Location,
        hl: Arc<Mutex<HotLocation>>,
        trid: TraceId,
        smid: usize,
    ) {
        self.stats
            .timing_state(crate::log::stats::TimingState::Tracing);
        yklog!(
            self.log,
            Verbosity::Tracing,
            "start-tracing",
            _loc.hot_location()
        );
        let tracer = {
            let lk = self.tracer.lock();
            Arc::clone(&*lk)
        };
        MTThread::set_tracing(IsTracing::Loop);
        MTThread::with_borrow_mut(|mtt| {
            match Arc::clone(&tracer).start_recorder() {
                Ok(tt) => {
                    mtt.push_tstate(MTThreadState::Tracing {
                        hl,
                        trid,
                        thread_tracer: tt,
                        promotions: Vec::new(),
                        debug_strs: Vec::new(),
                        frameaddr,
                        seen_hls: HashSet::new(),
                        gtrace: None,
                    });
                }
                Err(e) => {
                    MTThread::set_tracing(IsTracing::None);
                    mtt.pop_tstate();
                    // FIXME: start_recorder needs a way of signalling temporary errors.
                    #[cfg(tracer_hwt)]
                    match e.downcast::<hwtracer::HWTracerError>() {
                        Ok(e) => {
                            if let hwtracer::HWTracerError::Temporary(_) = *e {
                                let mut lk = hl.lock();
                                debug_assert_matches!(lk.kind, HotLocationKind::Tracing(_));
                                lk.tracecompilation_error(self);
                                // FIXME: This is stupidly brutal.
                                lk.kind = HotLocationKind::DontTrace;
                                drop(lk);
                                yklog!(
                                    self.log,
                                    Verbosity::Warning,
                                    "start-tracing-abort",
                                    _loc.hot_location()
                                );
                            } else {
                                todo!("{e:?}");
                            }
                        }
                        Err(e) => todo!("{e:?}"),
                    }
                    #[cfg(not(tracer_hwt))]
                    todo!("{e:?}");
                }
            }
        });
        #[cfg(tracer_swt)]
        if *YKB_SWT_MODCLONE && smid == ControlPointStackMapId::Opt as usize {
            unsafe {
                swt_module_cp_transition(
                    CPTransition {
                        direction: CPTransitionDirection::OptToUnopt,
                        frameaddr,
                        trace_addr: 0 as *const c_void,
                    },
                    &self.stats,
                );
            }
        }
    }

    /// Stop tracing of the trace with id `trid` at `loc`. If `connector_tid` is `Some`, the
    /// resulting trace will be a connector trace.
    fn stop_tracing(
        self: &Arc<Self>,
        frameaddr: *mut c_void,
        _loc: &Location,
        trid: TraceId,
        connector_tid: Option<TraceId>,
        smid: usize,
    ) {
        // Assuming no bugs elsewhere, the `unwrap`s cannot fail, because `StartTracing`
        // will have put a `Some` in the `Rc`.
        let (hl, thread_tracer, promotions, debug_strs, endframe) =
            MTThread::with_borrow_mut(|mtt| match mtt.pop_tstate() {
                MTThreadState::Tracing {
                    trid: _,
                    hl,
                    thread_tracer,
                    promotions,
                    debug_strs,
                    frameaddr: tracing_frameaddr,
                    seen_hls: _,
                    gtrace: _,
                } => {
                    // If this assert fails then the code in `transition_control_point`,
                    // which rejects traces that end in another frame, didn't work.
                    let endframe = TraceEndFrame::from_frames(tracing_frameaddr, frameaddr);
                    (hl, thread_tracer, promotions, debug_strs, endframe)
                }
                _ => unreachable!(),
            });
        match thread_tracer.stop() {
            Ok(utrace) => {
                MTThread::set_tracing(IsTracing::None);
                self.stats.timing_state(TimingState::None);
                yklog!(
                    self.log,
                    Verbosity::Tracing,
                    "stop-tracing",
                    _loc.hot_location()
                );
                self.queue_root_compile_job(
                    (utrace, promotions.into_boxed_slice(), debug_strs),
                    hl,
                    trid,
                    connector_tid,
<<<<<<< HEAD
                    smid,
=======
>>>>>>> 216bbe1e
                    endframe,
                );
            }
            Err(e) => {
                MTThread::set_tracing(IsTracing::None);
                self.job_queue.notify_failure(self, trid);
                self.stats.timing_state(TimingState::None);
                self.stats.trace_recorded_err();
                yklog!(
                    self.log,
                    Verbosity::Warning,
                    &format!("stop-tracing-aborted: {e}"),
                    _loc.hot_location()
                );
            }
        }
        self.stats.timing_state(TimingState::OutsideYk);
        #[cfg(tracer_swt)]
        if *YKB_SWT_MODCLONE && smid == ControlPointStackMapId::UnOpt as usize {
            unsafe {
                swt_module_cp_transition(
                    CPTransition {
                        direction: CPTransitionDirection::UnoptToOpt,
                        frameaddr,
                        trace_addr: 0 as *const c_void,
                    },
                    &self.stats,
                );
            }
        }
    }

    /// Perform the next step to `loc` in the `Location` state-machine for a control point. If
    /// `loc` moves to the Compiled state, return a pointer to a [CompiledTrace] object.
    fn transition_control_point(
        self: &Arc<Self>,
        loc: &Location,
        frameaddr: *mut c_void,
        smid: usize,
    ) -> TransitionControlPoint {
        match MTThread::tracing_kind() {
            IsTracing::None => self.transition_control_point_not_tracing(loc),
            IsTracing::Loop => MTThread::with_borrow_mut(|mtt| {
                self.transition_control_point_tracing_loop(loc, frameaddr, mtt)
            }),
            IsTracing::Guard => MTThread::with_borrow_mut(|mtt| {
                self.transition_control_point_tracing_guard(loc, frameaddr, mtt, smid)
            }),
        }
    }

    fn transition_control_point_not_tracing(
        self: &Arc<Self>,
        loc: &Location,
    ) -> TransitionControlPoint {
        match loc.hot_location() {
            Some(hl) => {
                let mut lk;
                #[cfg(not(all(feature = "yk_testing", not(test))))]
                {
                    // Since this thread isn't tracing, it's not worth contending too much with
                    // other threads: we'd rather fall back to the interpreter and try again later.
                    let mut sw = SpinWait::new();
                    loop {
                        if let Some(x) = hl.try_lock() {
                            lk = x;
                            break;
                        }
                        if !sw.spin() {
                            return TransitionControlPoint::NoAction;
                        }
                    }
                }
                #[cfg(all(feature = "yk_testing", not(test)))]
                {
                    // When `yk_testing` is enabled, the spinlock above introduces non-determinism,
                    // so instead we forcibly grab the lock.
                    lk = hl.lock();
                }

                match lk.kind {
                    HotLocationKind::Compiled(ref ctr) => {
                        TransitionControlPoint::Execute(Arc::clone(ctr))
                    }
                    HotLocationKind::Compiling(_) => TransitionControlPoint::NoAction,
                    HotLocationKind::Counting(c) => {
                        if c < self.hot_threshold() {
                            lk.kind = HotLocationKind::Counting(c + 1);
                            TransitionControlPoint::NoAction
                        } else {
                            let hl = loc.hot_location_arc_clone().unwrap();
                            let trid = self.next_trace_id();
                            lk.kind = HotLocationKind::Tracing(trid);
                            TransitionControlPoint::StartTracing(hl, trid)
                        }
                    }
                    HotLocationKind::Tracing(trid) => {
                        let hl = loc.hot_location_arc_clone().unwrap();
                        // This thread isn't tracing anything. Note that because we called
                        // `hot_location_arc_clone` above, the strong count of an `Arc`
                        // that's no longer being used by that thread will be 2.
                        if Arc::strong_count(&hl) == 2 {
                            // Another thread was tracing this location but it's terminated.
                            self.stats.trace_recorded_err();
                            self.job_queue.notify_failure(self, trid);
                            match lk.tracecompilation_error(self) {
                                TraceFailed::KeepTrying => {
                                    let trid = self.next_trace_id();
                                    lk.kind = HotLocationKind::Tracing(trid);
                                    TransitionControlPoint::StartTracing(hl, trid)
                                }
                                TraceFailed::DontTrace => {
                                    // FIXME: This is stupidly brutal.
                                    lk.kind = HotLocationKind::DontTrace;
                                    TransitionControlPoint::NoAction
                                }
                            }
                        } else {
                            // Another thread is tracing this location.
                            TransitionControlPoint::NoAction
                        }
                    }
                    HotLocationKind::DontTrace => TransitionControlPoint::NoAction,
                }
            }
            None => {
                match loc.inc_count() {
                    Some(x) => {
                        debug_assert!(self.hot_threshold() < HotThreshold::MAX);
                        if x < self.hot_threshold() + 1 {
                            TransitionControlPoint::NoAction
                        } else {
                            let trid = self.next_trace_id();
                            let hl = HotLocation {
                                kind: HotLocationKind::Tracing(trid),
                                tracecompilation_errors: 0,
                                debug_str: None,
                            };
                            if let Some(hl) = loc.count_to_hot_location(x, hl) {
                                TransitionControlPoint::StartTracing(hl, trid)
                            } else {
                                // We raced with another thread which has started tracing this
                                // location. We leave it to do the tracing.
                                TransitionControlPoint::NoAction
                            }
                        }
                    }
                    None => {
                        // `loc` is being updated by another thread and we've caught it in the
                        // middle of that. We could spin but we might as well let the other thread
                        // do its thing and go around the interpreter again.
                        TransitionControlPoint::NoAction
                    }
                }
            }
        }
    }

    /// Perform a transition when we're tracing what we hope will be a loop trace (but which might
    /// end up being a coupler trace if we're unlucky).
    fn transition_control_point_tracing_loop(
        self: &Arc<Self>,
        loc: &Location,
        frameaddr: *mut c_void,
        mtt: &mut MTThread,
    ) -> TransitionControlPoint {
        let MTThreadState::Tracing {
            trid: tracing_trid,
            frameaddr: tracing_frameaddr,
            hl: tracing_hl,
            seen_hls,
            ..
        } = mtt.peek_mut_tstate()
        else {
            panic!()
        };
        if frameaddr != *tracing_frameaddr {
            // We traced into or out of a recursive interpreter call.
            let mut lk = tracing_hl.lock();
            match lk.kind {
                HotLocationKind::Compiled(_)
                | HotLocationKind::Compiling(_)
                | HotLocationKind::Counting(_)
                | HotLocationKind::DontTrace => (),
                HotLocationKind::Tracing(trid) => {
                    lk.kind = HotLocationKind::Compiling(trid);
                    return TransitionControlPoint::StopTracing(trid, None);
                }
            }
        }

        match loc.hot_location() {
            Some(hl) => {
                let mut akind = None;
                assert!(std::ptr::eq(frameaddr, *tracing_frameaddr));

                if let Some(x) = loc.hot_location().map(|x| x as *const Mutex<HotLocation>)
                    && !seen_hls.insert(x)
                {
                    // We have traced this location more than once.
                    akind = Some(AbortKind::Unrolled);
                }

                if let Some(akind) = akind {
                    self.stats.trace_recorded_err();
                    let mut lk = tracing_hl.lock();
                    match &lk.kind {
                        HotLocationKind::Compiled(_)
                        | HotLocationKind::Compiling(_)
                        | HotLocationKind::Counting(_)
                        | HotLocationKind::DontTrace => (),
                        HotLocationKind::Tracing(trid) => {
                            let trid = *trid;
                            match lk.tracecompilation_error(self) {
                                TraceFailed::KeepTrying => {
                                    lk.kind = HotLocationKind::Counting(0);
                                }
                                TraceFailed::DontTrace => {
                                    lk.kind = HotLocationKind::DontTrace;
                                }
                            }
                            self.job_queue.notify_failure(self, trid);
                        }
                    }

                    return TransitionControlPoint::AbortTracing(akind);
                }

                let mut lk = hl.lock();

                match lk.kind {
                    HotLocationKind::Compiled(_) | HotLocationKind::Compiling(_) => {
                        let compiled_trid = match lk.kind {
                            HotLocationKind::Compiled(ref ctr) => ctr.ctrid(),
                            HotLocationKind::Compiling(ref ctrid) => *ctrid,
                            _ => unreachable!(),
                        };
                        drop(lk);
                        let mut lk = tracing_hl.lock();
                        lk.kind = HotLocationKind::Compiling(*tracing_trid);
                        TransitionControlPoint::StopTracing(*tracing_trid, Some(compiled_trid))
                    }
                    HotLocationKind::Counting(_) => TransitionControlPoint::NoAction,
                    HotLocationKind::Tracing(hl_trid) => {
                        // This thread is tracing something...
                        if hl_trid != *tracing_trid {
                            // ...but it's not this Location.
                            TransitionControlPoint::NoAction
                        } else {
                            // ...and it's this location...
                            lk.kind = HotLocationKind::Compiling(hl_trid);
                            TransitionControlPoint::StopTracing(hl_trid, None)
                        }
                    }
                    HotLocationKind::DontTrace => TransitionControlPoint::NoAction,
                }
            }
            None => {
                let hl_ptr = match loc.inc_count() {
                    Some(count) => {
                        let hl = HotLocation {
                            kind: HotLocationKind::Counting(count),
                            tracecompilation_errors: 0,
                            debug_str: None,
                        };
                        loc.count_to_hot_location(count, hl)
                            .map(|x| Arc::as_ptr(&x))
                    }
                    None => loc.hot_location().map(|x| x as *const Mutex<HotLocation>),
                };
                if let Some(hl_ptr) = hl_ptr {
                    assert!(std::ptr::eq(frameaddr, *tracing_frameaddr));
                    if !seen_hls.insert(hl_ptr) {
                        return TransitionControlPoint::AbortTracing(AbortKind::Unrolled);
                    }
                }
                TransitionControlPoint::NoAction
            }
        }
    }

    /// Perform a transition when we're tracing a guard trace.
    fn transition_control_point_tracing_guard(
        self: &Arc<Self>,
        loc: &Location,
        frameaddr: *mut c_void,
        mtt: &mut MTThread,
        smid: usize,
    ) -> TransitionControlPoint {
        let MTThreadState::Tracing {
            trid: tracing_trid,
            frameaddr: tracing_frameaddr,
            hl: tracing_hl,
            seen_hls,
            gtrace,
            ..
        } = mtt.peek_mut_tstate()
        else {
            panic!()
        };

        match loc.hot_location() {
            Some(hl) => {
                if !std::ptr::eq(frameaddr, *tracing_frameaddr) {
                    // We're tracing but no longer in the frame we started in, so we
                    // need to stop tracing and report the original [HotLocation] as
                    // having failed to trace properly.
                    self.stats.trace_recorded_err();
                    let mut lk = tracing_hl.lock();
                    match &lk.kind {
                        HotLocationKind::Compiled(_)
                        | HotLocationKind::Compiling(_)
                        | HotLocationKind::Counting(_)
                        | HotLocationKind::DontTrace => (),
                        HotLocationKind::Tracing(trid) => {
                            let trid = *trid;
                            match lk.tracecompilation_error(self) {
                                TraceFailed::KeepTrying => {
                                    lk.kind = HotLocationKind::Counting(0);
                                }
                                TraceFailed::DontTrace => {
                                    lk.kind = HotLocationKind::DontTrace;
                                }
                            }
                            self.job_queue.notify_failure(self, trid);
                        }
                    }

                    return TransitionControlPoint::AbortTracing(AbortKind::OutOfFrame);
                }

                let mut lk = hl.lock();
                match lk.kind {
                    HotLocationKind::Compiled(_)
                    | HotLocationKind::Compiling(_)
                    | HotLocationKind::Tracing(_) => {
                        let connector_tid = match lk.kind {
                            HotLocationKind::Compiled(ref ctr) => ctr.ctrid(),
                            HotLocationKind::Compiling(ref ctrid) => *ctrid,
                            HotLocationKind::Tracing(tid) => tid,
                            _ => unreachable!(),
                        };
                        drop(lk);
                        let Some((parent_ctr, gid)) = gtrace else {
                            panic!()
                        };
                        let gid = *gid;
                        let parent_ctr = Arc::clone(parent_ctr);
                        TransitionControlPoint::StopSideTracing {
                            trid: *tracing_trid,
                            gid,
                            parent_ctr,
                            connector_tid,
                            start: false,
                            smid,
                        }
                    }
                    HotLocationKind::Counting(_) => {
                        let next_tid = self.next_trace_id();
                        lk.kind = HotLocationKind::Tracing(next_tid);
                        drop(lk);
                        let Some((parent_ctr, gid)) = gtrace else {
                            panic!()
                        };
                        let gid = *gid;
                        let parent_ctr = Arc::clone(parent_ctr);
                        TransitionControlPoint::StopSideTracing {
                            trid: *tracing_trid,
                            gid,
                            parent_ctr,
                            connector_tid: next_tid,
                            start: true,
                            smid,
                        }
                    }
                    HotLocationKind::DontTrace => TransitionControlPoint::NoAction,
                }
            }
            None => {
                let hl_ptr = match loc.inc_count() {
                    Some(count) => {
                        let hl = HotLocation {
                            kind: HotLocationKind::Counting(count),
                            tracecompilation_errors: 0,
                            debug_str: None,
                        };
                        loc.count_to_hot_location(count, hl)
                            .map(|x| Arc::as_ptr(&x))
                    }
                    None => loc.hot_location().map(|x| x as *const Mutex<HotLocation>),
                };
                if let Some(hl_ptr) = hl_ptr {
                    if !std::ptr::eq(frameaddr, *tracing_frameaddr) {
                        // We're tracing but no longer in the frame we started in, so we
                        // need to stop tracing and report the original [HotLocation] as
                        // having failed to trace properly.
                        return TransitionControlPoint::AbortTracing(AbortKind::OutOfFrame);
                    }
                    if !seen_hls.insert(hl_ptr) {
                        return TransitionControlPoint::AbortTracing(AbortKind::Unrolled);
                    }
                }
                TransitionControlPoint::NoAction
            }
        }
    }

    /// Perform the next step in the guard failure statemachine.
    pub(crate) fn transition_guard_failure(
        self: &Arc<Self>,
        parent_ctr: Arc<dyn CompiledTrace>,
        gid: GuardId,
    ) -> TransitionGuardFailure {
        if parent_ctr.guard(gid).inc_failed(self) {
            if let Some(hl) = parent_ctr.hl().upgrade() {
                // This thread should not be tracing anything.
                debug_assert!(!MTThread::is_tracing());
                TransitionGuardFailure::StartSideTracing(hl, self.next_trace_id())
            } else {
                // The parent [HotLocation] has been garbage collected.
                TransitionGuardFailure::NoAction
            }
        } else {
            // We're side-tracing
            TransitionGuardFailure::NoAction
        }
    }

    /// Inform this `MT` instance that `deopt` has occurred: this updates the stack of
    /// [MTThreadState]s.
    pub(crate) fn deopt(self: &Arc<Self>) {
        loop {
            let st = MTThread::with_borrow_mut(|mtt| mtt.pop_tstate());
            match st {
                MTThreadState::Interpreting => todo!(),
                MTThreadState::Tracing {
                    trid,
                    hl,
                    thread_tracer,
                    gtrace,
                    ..
                } => {
                    let mut lk = hl.lock();
                    match &lk.kind {
                        HotLocationKind::Compiled(_) => {
                            if let Some((parent_ctr, gidx)) = gtrace {
                                // An inner trace has started side-tracing, then returned to the
                                // outer trace, which deopts.
                                let mt = Arc::clone(self);
                                parent_ctr.guard(gidx).trace_or_compile_failed(&mt);
                                mt.stats.trace_recorded_err();
                                self.job_queue.notify_failure(self, trid);
                            } else {
                                todo!();
                            }
                        }
                        HotLocationKind::Compiling(_) => {
                            todo!();
                        }
                        HotLocationKind::Counting(_) => {
                            todo!();
                        }
                        HotLocationKind::DontTrace => {}
                        HotLocationKind::Tracing(trid) => {
                            let trid = *trid;
                            match lk.tracecompilation_error(self) {
                                TraceFailed::KeepTrying => {
                                    lk.kind = HotLocationKind::Counting(0);
                                }
                                TraceFailed::DontTrace => {
                                    lk.kind = HotLocationKind::DontTrace;
                                }
                            }
                            self.job_queue.notify_failure(self, trid);
                        }
                    }
                    drop(lk);
                    thread_tracer.stop().ok();
                    MTThread::set_tracing(IsTracing::None);
                    yklog!(
                        self.log,
                        Verbosity::Warning,
                        &format!("tracing-aborted: {}", AbortKind::BackIntoExecution),
                        Some(&*hl)
                    );
                }
                MTThreadState::Executing { .. } => return,
            }
        }
    }

    /// Inform this meta-tracer that guard `gid` has failed.
    ///
    // FIXME: Don't side trace the last guard of a side-trace as this guard always fails.
    // FIXME: Don't side-trace after switch instructions: not every guard failure is equal
    // and a trace compiled for case A won't work for case B.
    pub(crate) fn guard_failure(
        self: &Arc<Self>,
        parent: Arc<dyn CompiledTrace>,
        gid: GuardId,
        frameaddr: *mut c_void,
    ) {
        match self.transition_guard_failure(Arc::clone(&parent), gid) {
            TransitionGuardFailure::NoAction => {
                self.stats
                    .timing_state(crate::log::stats::TimingState::OutsideYk);
            }
            TransitionGuardFailure::StartSideTracing(hl, trid) => {
                self.stats
                    .timing_state(crate::log::stats::TimingState::Tracing);
                yklog!(
                    self.log,
                    Verbosity::Tracing,
                    "start-side-tracing",
                    Some(&*hl)
                );
                let tracer = {
                    let lk = self.tracer.lock();
                    Arc::clone(&*lk)
                };
                MTThread::set_tracing(IsTracing::Guard);
                MTThread::with_borrow_mut(|mtt| match Arc::clone(&tracer).start_recorder() {
                    Ok(tt) => mtt.push_tstate(MTThreadState::Tracing {
                        trid,
                        hl,
                        thread_tracer: tt,
                        promotions: Vec::new(),
                        debug_strs: Vec::new(),
                        frameaddr,
                        seen_hls: HashSet::new(),
                        gtrace: Some((parent, gid)),
                    }),
                    Err(e) => {
                        MTThread::set_tracing(IsTracing::None);
                        todo!("{e:?}");
                    }
                });
            }
        }
    }
}

#[cfg(target_arch = "x86_64")]
#[unsafe(naked)]
#[unsafe(no_mangle)]
unsafe extern "C" fn __yk_exec_trace(
    frameaddr: *const c_void,
    rsp: *const c_void,
    trace: *const c_void,
) {
    std::arch::naked_asm!(
        // Write trace address over the return address of the control point call.
        "mov [rsi-8], rdx",
        "ret",
    )
}

/// [MTThread]'s major job is to record what state in the "interpreting/tracing/executing"
/// state-machine this thread is in. This enum contains the states.
enum MTThreadState {
    /// This thread is executing in the normal interpreter: it is not executing a trace or
    /// recording a trace.
    Interpreting,
    /// This thread is recording a trace.
    Tracing {
        /// The ID of this trace (and which will be -- if everything is successful! -- the ID of
        /// the subsequent [CompiledTrace]).
        trid: TraceId,
        /// Which [Location]s have we seen so far in this trace? If we see a [Location] twice
        /// then we know we've got an undesirable trace (e.g. we started tracing an outer loop and
        /// have started to unroll an inner loop).
        ///
        /// Tracking [Location]s directly is tricky as they have no inherent ID. To solve that, for
        /// the time being we force every `Location` that we encounter in a trace to become a
        /// [HotLocation] (with kind [HotLocationKind::Counting]) if it is not already. We can then
        /// use the (unmoving) pointer to a [HotLocation]'s inner [Mutex] as an ID.
        seen_hls: HashSet<*const Mutex<HotLocation>>,
        /// The [HotLocation] the trace will end at. For a top-level trace, this will be the same
        /// [HotLocation] the trace started at; for a side-trace, tracing started elsewhere.
        hl: Arc<Mutex<HotLocation>>,
        /// What tracer is being used to record this trace? Needed for trace mapping.
        thread_tracer: Box<dyn TraceRecorder>,
        /// Records the content of data recorded via `yk_promote_*` and `yk_idempotent_promote_*`.
        promotions: Vec<u8>,
        /// Records the content of data recorded via `yk_debug_str`.
        debug_strs: Vec<String>,
        /// The `frameaddr` when tracing started. This allows us to tell if we're finishing tracing
        /// at the same point that we started.
        frameaddr: *mut c_void,
        /// If we're tracing from a guard, this will be `Some(parent_ctr,
        /// guard_idx_in_parent_ctr)`; for loop traces this will be `None`.
        gtrace: Option<(Arc<dyn CompiledTrace>, GuardId)>,
    },
    Executing {
        mt: Arc<MT>,
    },
}

impl std::fmt::Debug for MTThreadState {
    fn fmt(&self, f: &mut std::fmt::Formatter<'_>) -> std::fmt::Result {
        match self {
            Self::Interpreting => write!(f, "Interpreting"),
            Self::Tracing { .. } => write!(f, "Tracing"),
            Self::Executing { .. } => write!(f, "Executing"),
        }
    }
}

/// Meta-tracer per-thread state. Note that this struct is neither `Send` nor `Sync`: it can only
/// be accessed from within a single thread.
pub struct MTThread {
    /// Where in the "interpreting/tracing/executing" is this thread? This `Vec` always has at
    /// least 1 element in it. It should not be access directly: use the `*_tstate` methods.
    tstate: Vec<MTThreadState>,
    // Raw pointers are neither send nor sync.
    _dont_send_or_sync_me: PhantomData<*mut ()>,
}

impl MTThread {
    fn new() -> Self {
        MTThread {
            tstate: vec![MTThreadState::Interpreting],
            _dont_send_or_sync_me: PhantomData,
        }
    }

    /// Is this thread currently tracing something?
    pub(crate) fn is_tracing() -> bool {
        THREAD_IS_TRACING.with(|x| x.load(Ordering::Relaxed) != IsTracing::None)
    }

    /// What kind of tracing (if any!) is this thread undertaking?
    fn tracing_kind() -> IsTracing {
        THREAD_IS_TRACING.with(|x| x.load(Ordering::Relaxed))
    }

    /// Mark this thread as currently tracing something.
    fn set_tracing(kind: IsTracing) {
        THREAD_IS_TRACING.with(|x| x.store(kind, Ordering::Relaxed));
    }

    /// Call `f` with a `&` reference to this thread's [MTThread] instance.
    ///
    /// # Panics
    ///
    /// For the same reasons as [thread::local::LocalKey::with].
    pub(crate) fn with_borrow<F, R>(f: F) -> R
    where
        F: FnOnce(&MTThread) -> R,
    {
        THREAD_MTTHREAD.with_borrow(|mtt| f(mtt))
    }

    /// Call `f` with a `&mut` reference to this thread's [MTThread] instance.
    ///
    /// # Panics
    ///
    /// For the same reasons as [thread::local::LocalKey::with].
    pub(crate) fn with_borrow_mut<F, R>(f: F) -> R
    where
        F: FnOnce(&mut MTThread) -> R,
    {
        THREAD_MTTHREAD.with_borrow_mut(|mtt| f(mtt))
    }

    /// Return a reference to the [CompiledTrace] with ID `ctrid`.
    ///
    /// # Panics
    ///
    /// If the stack is empty. There should always be at least one element on the stack, so a panic
    /// here means that something has gone wrong elsewhere.
    pub(crate) fn compiled_trace(&self, ctrid: TraceId) -> Arc<dyn CompiledTrace> {
        for tstate in self.tstate.iter().rev() {
            if let MTThreadState::Executing { mt } = tstate {
                return Arc::clone(&mt.compiled_traces.lock()[&ctrid]);
            }
        }
        panic!();
    }

    /// Return a mutable reference to the last element on the stack of [MTThreadState]s.
    ///
    /// # Panics
    ///
    /// If the stack is empty. There should always be at least one element on the stack, so a panic
    /// here means that something has gone wrong elsewhere.
    fn peek_mut_tstate(&mut self) -> &mut MTThreadState {
        self.tstate.last_mut().unwrap()
    }

    /// Pop the last element from the stack of [MTThreadState]s and return it.
    ///
    /// # Panics
    ///
    /// If the stack is empty. There should always be at least one element on the stack, so a panic
    /// here means that something has gone wrong elsewhere.
    fn pop_tstate(&mut self) -> MTThreadState {
        debug_assert!(self.tstate.len() > 1);
        self.tstate.pop().unwrap()
    }

    /// Push `tstate` to the end of the stack of [MTThreadState]s.
    fn push_tstate(&mut self, tstate: MTThreadState) {
        self.tstate.push(tstate);
    }

    /// Records `val` as a value to be promoted. Returns `true` if either: no trace is being
    /// recorded; or recording the promotion succeeded.
    ///
    /// If `false` is returned, the current trace is unable to record the promotion successfully
    /// and further calls are probably pointless, though they will not cause the tracer to enter
    /// undefined behaviour territory.
    ///
    /// # Panics
    ///
    /// If the stack is empty. There should always be at least one element on the stack, so a panic
    /// here means that something has gone wrong elsewhere.
    pub(crate) fn promote_i32(&mut self, val: i32) -> bool {
        if let MTThreadState::Tracing { promotions, .. } = self.peek_mut_tstate() {
            promotions.extend_from_slice(&val.to_ne_bytes());
        }
        true
    }

    /// Records `val` as a value to be promoted. Returns `true` if either: no trace is being
    /// recorded; or recording the promotion succeeded.
    ///
    /// If `false` is returned, the current trace is unable to record the promotion successfully
    /// and further calls are probably pointless, though they will not cause the tracer to enter
    /// undefined behaviour territory.
    ///
    /// # Panics
    ///
    /// If the stack is empty. There should always be at least one element on the stack, so a panic
    /// here means that something has gone wrong elsewhere.
    pub(crate) fn promote_u32(&mut self, val: u32) -> bool {
        if let MTThreadState::Tracing { promotions, .. } = self.peek_mut_tstate() {
            promotions.extend_from_slice(&val.to_ne_bytes());
        }
        true
    }

    /// Records `val` as a value to be promoted. Returns `true` if either: no trace is being
    /// recorded; or recording the promotion succeeded.
    ///
    /// If `false` is returned, the current trace is unable to record the promotion successfully
    /// and further calls are probably pointless, though they will not cause the tracer to enter
    /// undefined behaviour territory.
    ///
    /// # Panics
    ///
    /// If the stack is empty. There should always be at least one element on the stack, so a panic
    /// here means that something has gone wrong elsewhere.
    pub(crate) fn promote_i64(&mut self, val: i64) -> bool {
        if let MTThreadState::Tracing { promotions, .. } = self.peek_mut_tstate() {
            promotions.extend_from_slice(&val.to_ne_bytes());
        }
        true
    }

    /// Records `val` as a value to be promoted. Returns `true` if either: no trace is being
    /// recorded; or recording the promotion succeeded.
    ///
    /// If `false` is returned, the current trace is unable to record the promotion successfully
    /// and further calls are probably pointless, though they will not cause the tracer to enter
    /// undefined behaviour territory.
    ///
    /// # Panics
    ///
    /// If the stack is empty. There should always be at least one element on the stack, so a panic
    /// here means that something has gone wrong elsewhere.
    pub(crate) fn promote_usize(&mut self, val: usize) -> bool {
        if let MTThreadState::Tracing { promotions, .. } = self.peek_mut_tstate() {
            promotions.extend_from_slice(&val.to_ne_bytes());
        }
        true
    }

    /// Record a debug string.
    ///
    /// # Panics
    ///
    /// If the stack is empty. There should always be at least one element on the stack, so a panic
    /// here means that something has gone wrong elsewhere.
    pub(crate) fn insert_debug_str(&mut self, msg: String) -> bool {
        if let MTThreadState::Tracing { debug_strs, .. } = self.peek_mut_tstate() {
            debug_strs.push(msg);
        }
        true
    }
}

#[atomic_enum]
#[derive(PartialEq)]
enum IsTracing {
    None,
    Loop,
    Guard,
}

/// What action should a caller of [MT::transition_control_point] take?
#[derive(Debug)]
enum TransitionControlPoint {
    NoAction,
    AbortTracing(AbortKind),
    Execute(Arc<dyn CompiledTrace>),
    /// Start tracing: in a sense the `Arc<Mutex<HotLocation>>` could be seen as an optimisation
    /// because it can always be derived from the [Location] that was encountered. However, we also
    /// use the `Arc` to detect tracing issues in other threads, and we need to keep it alive for
    /// the duration of the transition calls for that to work properly.
    StartTracing(Arc<Mutex<HotLocation>>, TraceId),
    /// Stop tracing. If `Option<TraceId>` is not-`None`, we have a connector trace.
    StopTracing(TraceId, Option<TraceId>),
    /// Stop side tracing.
    StopSideTracing {
        trid: TraceId,
        gid: GuardId,
        parent_ctr: Arc<dyn CompiledTrace>,
        connector_tid: TraceId,
        // Should a new trace be immediately started after the guard trace?
        start: bool,
        smid: usize,
    },
}

/// Why did we abort tracing?
#[derive(Debug)]
enum AbortKind {
    /// While tracing we fell back from an interpreter to a JIT frame.
    BackIntoExecution,
    /// Tracing continued while the interpreter frame address changed.
    OutOfFrame,
    /// We unrolled a loop (i.e. we traced a [Location] more than once).
    Unrolled,
}

impl std::fmt::Display for AbortKind {
    fn fmt(&self, f: &mut std::fmt::Formatter<'_>) -> std::fmt::Result {
        match *self {
            AbortKind::BackIntoExecution => write!(f, "tracing continued into a JIT frame"),
            AbortKind::OutOfFrame => write!(f, "tracing went outside of starting frame"),
            AbortKind::Unrolled => write!(f, "tracing unrolled a loop"),
        }
    }
}

/// What action should a caller of [MT::transition_guard_failure] take?
#[derive(Debug)]
pub(crate) enum TransitionGuardFailure {
    NoAction,
    StartSideTracing(Arc<Mutex<HotLocation>>, TraceId),
}

/// The unique identifier of a trace.
#[derive(Clone, Copy, Debug, Eq, Hash, PartialEq)]
pub(crate) struct TraceId(u64);

impl TraceId {
    /// Create a [TraceId] from a `u64`. This function should only be used by deopt
    /// modules, which have to take a value from a register.
    pub(crate) fn from_u64(ctrid: u64) -> Self {
        Self(ctrid)
    }

    /// Create a dummy [TraceId] for testing purposes. Note: duplicate IDs can, and
    /// probably will, be returned!
    #[cfg(test)]
    pub(crate) fn testing() -> Self {
        Self(0)
    }

    /// Return a `u64` which can later be turned back into a `TraceId`. This should only be
    /// used by code gen when creating guard/deopt code.
    pub(crate) fn as_u64(&self) -> u64 {
        self.0
    }
}

impl std::fmt::Display for TraceId {
    fn fmt(&self, f: &mut std::fmt::Formatter<'_>) -> std::fmt::Result {
        write!(f, "{}", self.0)
    }
}

#[cfg(test)]
mod tests {
    extern crate test;
    use super::*;
    use crate::{
        compile::{CompiledTraceTestingBasicTransitions, CompiledTraceTestingMinimal},
        trace::TraceRecorderError,
    };
    use std::{assert_matches::assert_matches, hint::black_box, ptr, thread};
    use test::bench::Bencher;

    // We only implement enough of the equality function for the tests we have.
    impl PartialEq for TransitionControlPoint {
        fn eq(&self, other: &Self) -> bool {
            match (self, other) {
                (TransitionControlPoint::NoAction, TransitionControlPoint::NoAction) => true,
                (TransitionControlPoint::Execute(p1), TransitionControlPoint::Execute(p2)) => {
                    std::ptr::eq(p1, p2)
                }
                (
                    TransitionControlPoint::StartTracing(_, _),
                    TransitionControlPoint::StartTracing(_, _),
                ) => true,
                (x, y) => todo!("{:?} {:?}", x, y),
            }
        }
    }

    #[derive(Debug)]
    struct DummyTraceRecorder;

    impl TraceRecorder for DummyTraceRecorder {
        fn stop(self: Box<Self>) -> Result<Box<dyn AOTTraceIterator>, TraceRecorderError> {
            todo!();
        }
    }

    fn expect_start_tracing(mt: &Arc<MT>, loc: &Location, smid: usize) {
        let TransitionControlPoint::StartTracing(hl, trid) =
            mt.transition_control_point(loc, ptr::null_mut(), smid)
        else {
            panic!()
        };
        MTThread::set_tracing(IsTracing::Loop);
        MTThread::with_borrow_mut(|mtt| {
            mtt.push_tstate(MTThreadState::Tracing {
                trid,
                hl,
                thread_tracer: Box::new(DummyTraceRecorder),
                promotions: Vec::new(),
                debug_strs: Vec::new(),
                frameaddr: ptr::null_mut(),
                seen_hls: HashSet::new(),
                gtrace: None,
            });
        });
    }

    fn expect_stop_tracing(mt: &Arc<MT>, loc: &Location) {
        let TransitionControlPoint::StopTracing(_, _) =
            mt.transition_control_point(loc, ptr::null_mut(), 0)
        else {
            panic!()
        };
        MTThread::set_tracing(IsTracing::None);
        MTThread::with_borrow_mut(|mtt| {
            mtt.pop_tstate();
            mtt.push_tstate(MTThreadState::Interpreting);
        });
    }

    fn expect_start_side_tracing(mt: &Arc<MT>, ctr: Arc<dyn CompiledTrace>) {
        let TransitionGuardFailure::StartSideTracing(hl, trid) =
            mt.transition_guard_failure(Arc::clone(&ctr), GuardId::from(0))
        else {
            panic!()
        };
        MTThread::set_tracing(IsTracing::Guard);
        MTThread::with_borrow_mut(|mtt| {
            mtt.push_tstate(MTThreadState::Tracing {
                trid,
                hl,
                thread_tracer: Box::new(DummyTraceRecorder),
                promotions: Vec::new(),
                debug_strs: Vec::new(),
                frameaddr: ptr::null_mut(),
                seen_hls: HashSet::new(),
                gtrace: Some((ctr, GuardId::from(0))),
            });
        });
    }

    #[test]
    fn basic_transitions() {
        let hot_thrsh = 5;
        let mt = MT::new().unwrap();
        mt.set_hot_threshold(hot_thrsh);
        mt.set_sidetrace_threshold(1);
        let loc = Location::new();
        for i in 0..mt.hot_threshold() {
            assert_eq!(
                mt.transition_control_point(&loc, ptr::null_mut(), 0),
                TransitionControlPoint::NoAction
            );
            assert_eq!(loc.count(), Some(i + 1));
        }
        expect_start_tracing(&mt, &loc, 0);
        assert!(matches!(
            loc.hot_location().unwrap().lock().kind,
            HotLocationKind::Tracing(_)
        ));
        expect_stop_tracing(&mt, &loc);
        assert!(matches!(
            loc.hot_location().unwrap().lock().kind,
            HotLocationKind::Compiling(_)
        ));
        let ctr = Arc::new(CompiledTraceTestingBasicTransitions::new(Arc::downgrade(
            &loc.hot_location_arc_clone().unwrap(),
        )));
        loc.hot_location().unwrap().lock().kind = HotLocationKind::Compiled(ctr.clone());
        assert!(matches!(
            mt.transition_control_point(&loc, ptr::null_mut(), 0),
            TransitionControlPoint::Execute(_)
        ));
        expect_start_side_tracing(&mt, ctr);

        match mt.transition_control_point(&loc, ptr::null_mut(), 0) {
            TransitionControlPoint::StopSideTracing { .. } => {
                MTThread::set_tracing(IsTracing::None);
                MTThread::with_borrow_mut(|mtt| {
                    mtt.pop_tstate();
                    mtt.push_tstate(MTThreadState::Interpreting);
                });
                assert!(matches!(
                    loc.hot_location().unwrap().lock().kind,
                    HotLocationKind::Compiled(_)
                ));
            }
            _ => unreachable!(),
        }
        assert!(matches!(
            mt.transition_control_point(&loc, ptr::null_mut(), 0),
            TransitionControlPoint::Execute(_)
        ));
    }

    #[test]
    fn threaded_threshold() {
        // Aim for a situation where there's a lot of contention.
        let num_threads = u32::try_from(num_cpus::get() * 4).unwrap();
        let hot_thrsh = num_threads.saturating_mul(2500);
        let mt = Arc::new(MT::new().unwrap());
        mt.set_hot_threshold(hot_thrsh);
        let loc = Arc::new(Location::new());

        let mut thrs = vec![];
        for _ in 0..num_threads {
            let mt = Arc::clone(&mt);
            let loc = Arc::clone(&loc);
            let t = thread::spawn(move || {
                // The "*4" is the number of times we call `transition_location` in the loop: we
                // need to make sure that this loop cannot tip the Location over the threshold,
                // otherwise tracing will start, and the assertions will fail.
                for _ in 0..hot_thrsh / (num_threads * 4) {
                    assert_eq!(
                        mt.transition_control_point(&loc, ptr::null_mut(), 0),
                        TransitionControlPoint::NoAction
                    );
                    let c1 = loc.count();
                    assert!(c1.is_some());
                    assert_eq!(
                        mt.transition_control_point(&loc, ptr::null_mut(), 0),
                        TransitionControlPoint::NoAction
                    );
                    let c2 = loc.count();
                    assert!(c2.is_some());
                    assert_eq!(
                        mt.transition_control_point(&loc, ptr::null_mut(), 0),
                        TransitionControlPoint::NoAction
                    );
                    let c3 = loc.count();
                    assert!(c3.is_some());
                    assert_eq!(
                        mt.transition_control_point(&loc, ptr::null_mut(), 0),
                        TransitionControlPoint::NoAction
                    );
                    let c4 = loc.count();
                    assert!(c4.is_some());
                    assert!(c4.unwrap() >= c3.unwrap());
                    assert!(c3.unwrap() >= c2.unwrap());
                    assert!(c2.unwrap() >= c1.unwrap());
                }
            });
            thrs.push(t);
        }
        for t in thrs {
            t.join().unwrap();
        }
        // Thread contention and the use of `compare_exchange_weak` means that there is absolutely
        // no guarantee about what the location's count will be at this point other than it must be
        // at or below the threshold: it could even be (although it's rather unlikely) 0!
        assert!(loc.count().is_some());
        loop {
            match mt.transition_control_point(&loc, ptr::null_mut(), 0) {
                TransitionControlPoint::NoAction => (),
                TransitionControlPoint::StartTracing(hl, trid) => {
                    MTThread::set_tracing(IsTracing::Loop);
                    MTThread::with_borrow_mut(|mtt| {
                        mtt.push_tstate(MTThreadState::Tracing {
                            trid,
                            hl,
                            thread_tracer: Box::new(DummyTraceRecorder),
                            promotions: Vec::new(),
                            debug_strs: Vec::new(),
                            frameaddr: ptr::null_mut(),
                            seen_hls: HashSet::new(),
                            gtrace: None,
                        });
                    });
                    break;
                }
                _ => unreachable!(),
            }
        }
        expect_stop_tracing(&mt, &loc);
        // At this point, we have nothing to meaningfully test over the `basic_transitions` test.
    }

    #[test]
    fn locations_dont_get_stuck_tracing() {
        // If tracing a location fails too many times (e.g. because the thread terminates before
        // tracing is complete), the location must be marked as DontTrace.

        const THRESHOLD: HotThreshold = 5;
        let mt = Arc::new(MT::new().unwrap());
        mt.set_hot_threshold(THRESHOLD);
        let loc = Arc::new(Location::new());

        // Get the location to the point of being hot.
        for _ in 0..THRESHOLD {
            assert_eq!(
                mt.transition_control_point(&loc, ptr::null_mut(), 0),
                TransitionControlPoint::NoAction
            );
        }

        // Start tracing in a thread and purposefully let the thread terminate before tracing is
        // complete.
        for i in 0..mt.trace_failure_threshold() + 1 {
            {
                let mt = Arc::clone(&mt);
                let loc = Arc::clone(&loc);
                thread::spawn(move || {
                    expect_start_tracing(&mt, &loc, 0);
                })
                .join()
                .unwrap();
            }
            assert!(matches!(
                loc.hot_location().unwrap().lock().kind,
                HotLocationKind::Tracing(_)
            ));
            assert_eq!(
                loc.hot_location().unwrap().lock().tracecompilation_errors,
                i
            );
        }

        assert!(matches!(
            loc.hot_location().unwrap().lock().kind,
            HotLocationKind::Tracing(_)
        ));
        assert_eq!(
            mt.transition_control_point(&loc, ptr::null_mut(), 0),
            TransitionControlPoint::NoAction
        );
        assert!(matches!(
            loc.hot_location().unwrap().lock().kind,
            HotLocationKind::DontTrace
        ));
    }

    #[test]
    fn locations_can_fail_tracing_before_succeeding() {
        // Test that a location can fail tracing multiple times before being successfully traced.

        const THRESHOLD: HotThreshold = 5;
        let mt = Arc::new(MT::new().unwrap());
        mt.set_hot_threshold(THRESHOLD);
        let loc = Arc::new(Location::new());

        // Get the location to the point of being hot.
        for _ in 0..THRESHOLD {
            assert_eq!(
                mt.transition_control_point(&loc, ptr::null_mut(), 0),
                TransitionControlPoint::NoAction
            );
        }

        // Start tracing in a thread and purposefully let the thread terminate before tracing is
        // complete.
        for i in 0..mt.trace_failure_threshold() {
            {
                let mt = Arc::clone(&mt);
                let loc = Arc::clone(&loc);
                thread::spawn(move || expect_start_tracing(&mt, &loc, 0))
                    .join()
                    .unwrap();
            }
            assert!(matches!(
                loc.hot_location().unwrap().lock().kind,
                HotLocationKind::Tracing(_)
            ));
            assert_eq!(
                loc.hot_location().unwrap().lock().tracecompilation_errors,
                i
            );
        }

        assert!(matches!(
            loc.hot_location().unwrap().lock().kind,
            HotLocationKind::Tracing(_)
        ));
        // Start tracing again...
        expect_start_tracing(&mt, &loc, 0);
        assert!(matches!(
            loc.hot_location().unwrap().lock().kind,
            HotLocationKind::Tracing(_)
        ));
        // ...and this time let tracing succeed.
        expect_stop_tracing(&mt, &loc);
        // If tracing succeeded, we'll now be in the Compiling state.
        assert!(matches!(
            loc.hot_location().unwrap().lock().kind,
            HotLocationKind::Compiling(_)
        ));
    }

    #[test]
    fn locations_can_fail_multiple_times() {
        // Test that a location can fail tracing/compiling multiple times before we give up.

        let hot_thrsh = 5;
        let mt = MT::new().unwrap();
        mt.set_hot_threshold(hot_thrsh);
        let loc = Location::new();
        for i in 0..mt.hot_threshold() {
            assert_eq!(
                mt.transition_control_point(&loc, ptr::null_mut(), 0),
                TransitionControlPoint::NoAction
            );
            assert_eq!(loc.count(), Some(i + 1));
        }
        expect_start_tracing(&mt, &loc, 0);
        expect_stop_tracing(&mt, &loc);

        for _ in 0..mt.trace_failure_threshold() {
            assert_matches!(
                loc.hot_location()
                    .unwrap()
                    .lock()
                    .tracecompilation_error(&mt),
                TraceFailed::KeepTrying
            );
        }
        assert_matches!(
            loc.hot_location()
                .unwrap()
                .lock()
                .tracecompilation_error(&mt),
            TraceFailed::DontTrace
        );
    }

    #[test]
    fn dont_trace_two_locations_simultaneously_in_one_thread() {
        // A thread can only trace one Location at a time: if, having started tracing, it
        // encounters another Location which has reached its hot threshold, it just ignores it.
        // Once the first location is compiled, the second location can then be compiled.

        const THRESHOLD: HotThreshold = 5;
        let mt = MT::new().unwrap();
        mt.set_hot_threshold(THRESHOLD);
        let loc1 = Location::new();
        let loc2 = Location::new();

        for _ in 0..THRESHOLD {
            assert_eq!(
                mt.transition_control_point(&loc1, ptr::null_mut(), 0),
                TransitionControlPoint::NoAction
            );
            assert_eq!(
                mt.transition_control_point(&loc2, ptr::null_mut(), 0),
                TransitionControlPoint::NoAction
            );
        }
        expect_start_tracing(&mt, &loc1, 0);
        assert_eq!(
            mt.transition_control_point(&loc2, ptr::null_mut(), 0),
            TransitionControlPoint::NoAction
        );
        assert!(matches!(
            loc1.hot_location().unwrap().lock().kind,
            HotLocationKind::Tracing(_)
        ));
        assert_eq!(loc2.count(), None);
        assert_matches!(
            loc2.hot_location().unwrap().lock().kind,
            HotLocationKind::Counting(6)
        );
        expect_stop_tracing(&mt, &loc1);
        assert!(matches!(
            loc1.hot_location().unwrap().lock().kind,
            HotLocationKind::Compiling(_)
        ));
        expect_start_tracing(&mt, &loc2, 0);
        expect_stop_tracing(&mt, &loc2);
    }

    #[test]
    fn only_one_thread_starts_tracing() {
        // If multiple threads hammer away at a location, only one of them can win the race to
        // trace it (and then compile it etc.).

        // We need to set a high enough threshold that the threads are likely to meaningfully
        // interleave when interacting with the location.
        const THRESHOLD: HotThreshold = 100000;
        let mt = Arc::new(MT::new().unwrap());
        mt.set_hot_threshold(THRESHOLD);
        let loc = Arc::new(Location::new());

        let mut thrs = Vec::new();
        let num_starts = Arc::new(AtomicU64::new(0));
        for _ in 0..num_cpus::get() {
            let loc = Arc::clone(&loc);
            let mt = Arc::clone(&mt);
            let num_starts = Arc::clone(&num_starts);
            thrs.push(thread::spawn(move || {
                for _ in 0..THRESHOLD {
                    match mt.transition_control_point(&loc, ptr::null_mut(), 0) {
                        TransitionControlPoint::NoAction => (),
                        TransitionControlPoint::AbortTracing(_) => panic!(),
                        TransitionControlPoint::Execute(_) => (),
                        TransitionControlPoint::StartTracing(hl, trid) => {
                            num_starts.fetch_add(1, Ordering::Relaxed);
                            MTThread::set_tracing(IsTracing::Loop);
                            MTThread::with_borrow_mut(|mtt| {
                                mtt.push_tstate(MTThreadState::Tracing {
                                    trid,
                                    hl,
                                    thread_tracer: Box::new(DummyTraceRecorder),
                                    promotions: Vec::new(),
                                    debug_strs: Vec::new(),
                                    frameaddr: ptr::null_mut(),
                                    seen_hls: HashSet::new(),
                                    gtrace: None,
                                });
                            });
                            assert!(matches!(
                                loc.hot_location().unwrap().lock().kind,
                                HotLocationKind::Tracing(_)
                            ));
                            expect_stop_tracing(&mt, &loc);
                            assert!(matches!(
                                loc.hot_location().unwrap().lock().kind,
                                HotLocationKind::Compiling(_)
                            ));
                            assert_eq!(
                                mt.transition_control_point(&loc, ptr::null_mut(), 0),
                                TransitionControlPoint::NoAction
                            );
                            assert!(matches!(
                                loc.hot_location().unwrap().lock().kind,
                                HotLocationKind::Compiling(_)
                            ));
                            loc.hot_location().unwrap().lock().kind = HotLocationKind::Compiled(
                                Arc::new(CompiledTraceTestingMinimal::new()),
                            );
                            loop {
                                if let TransitionControlPoint::Execute(_) =
                                    mt.transition_control_point(&loc, ptr::null_mut(), 0)
                                {
                                    break;
                                }
                            }
                            break;
                        }
                        TransitionControlPoint::StopTracing(_, _)
                        | TransitionControlPoint::StopSideTracing { .. } => unreachable!(),
                    }
                }
            }));
        }

        for t in thrs {
            t.join().unwrap();
        }

        assert_eq!(num_starts.load(Ordering::Relaxed), 1);
    }

    #[test]
    fn two_tracing_threads_must_not_stop_each_others_tracing_location() {
        // A tracing thread can only stop tracing when it encounters the specific Location that
        // caused it to start tracing. If it encounters another Location that also happens to be
        // tracing, it must ignore it.

        const THRESHOLD: HotThreshold = 5;
        let mt = Arc::new(MT::new().unwrap());
        mt.set_hot_threshold(THRESHOLD);
        let loc1 = Arc::new(Location::new());
        let loc2 = Location::new();

        for _ in 0..THRESHOLD {
            assert_eq!(
                mt.transition_control_point(&loc1, ptr::null_mut(), 0),
                TransitionControlPoint::NoAction
            );
            assert_eq!(
                mt.transition_control_point(&loc2, ptr::null_mut(), 0),
                TransitionControlPoint::NoAction
            );
        }

        {
            let mt = Arc::clone(&mt);
            let loc1 = Arc::clone(&loc1);
            thread::spawn(move || expect_start_tracing(&mt, &loc1, 0))
                .join()
                .unwrap();
        }

        expect_start_tracing(&mt, &loc2, 0);
        assert_eq!(
            mt.transition_control_point(&loc1, ptr::null_mut(), 0),
            TransitionControlPoint::NoAction
        );
        expect_stop_tracing(&mt, &loc2);
    }

    #[bench]
    fn bench_single_threaded_control_point(b: &mut Bencher) {
        let mt = MT::new().unwrap();
        let loc = Location::new();
        b.iter(|| {
            for _ in 0..100000 {
                black_box(mt.transition_control_point(&loc, ptr::null_mut(), 0));
            }
        });
    }

    #[bench]
    fn bench_multi_threaded_control_point(b: &mut Bencher) {
        let mt = Arc::new(MT::new().unwrap());
        let loc = Arc::new(Location::new());
        b.iter(|| {
            let mut thrs = vec![];
            for _ in 0..4 {
                let loc = Arc::clone(&loc);
                let mt = Arc::clone(&mt);
                thrs.push(thread::spawn(move || {
                    for _ in 0..100 {
                        black_box(mt.transition_control_point(&loc, ptr::null_mut(), 0));
                    }
                }));
            }
            for t in thrs {
                t.join().unwrap();
            }
        });
    }

    #[test]
    fn traces_can_be_executed_during_tracing() {
        let mt = Arc::new(MT::new().unwrap());
        mt.set_hot_threshold(0);
        let loc1 = Location::new();
        let loc2 = Location::new();

        // Get `loc1` to the point where there's a compiled trace for it.
        expect_start_tracing(&mt, &loc1, 0);
        expect_stop_tracing(&mt, &loc1);
        loc1.hot_location().unwrap().lock().kind =
            HotLocationKind::Compiled(Arc::new(CompiledTraceTestingMinimal::new()));

        expect_start_tracing(&mt, &loc2, 0);
        assert_matches!(
            mt.transition_control_point(&loc1, ptr::null_mut(), 0),
            TransitionControlPoint::StopTracing(_, _)
        );

        expect_stop_tracing(&mt, &loc2);
        assert_matches!(
            mt.transition_control_point(&loc1, ptr::null_mut(), 0),
            TransitionControlPoint::Execute(_)
        );
    }
}<|MERGE_RESOLUTION|>--- conflicted
+++ resolved
@@ -246,10 +246,7 @@
         hl_arc: Arc<Mutex<HotLocation>>,
         trid: TraceId,
         connector_tid: Option<TraceId>,
-<<<<<<< HEAD
         smid: usize,
-=======
->>>>>>> 216bbe1e
         endframe: TraceEndFrame,
     ) {
         self.stats.trace_recorded_ok();
@@ -271,10 +268,7 @@
                 trace_iter.1,
                 trace_iter.2,
                 connector_ctr,
-<<<<<<< HEAD
                 smid,
-=======
->>>>>>> 216bbe1e
                 endframe,
             ) {
                 Ok(ctr) => {
@@ -362,10 +356,7 @@
         parent_ctr: Arc<dyn CompiledTrace>,
         gid: GuardId,
         connector_tid: TraceId,
-<<<<<<< HEAD
         smid: usize,
-=======
->>>>>>> 216bbe1e
         endframe: TraceEndFrame,
     ) {
         self.stats.trace_recorded_ok();
@@ -391,10 +382,7 @@
                 Arc::clone(&hl_arc),
                 trace_iter.1,
                 trace_iter.2,
-<<<<<<< HEAD
                 smid,
-=======
->>>>>>> 216bbe1e
                 endframe,
             ) {
                 Ok(ctr) => {
@@ -507,7 +495,6 @@
                     });
                 });
                 self.stats.timing_state(TimingState::JitExecuting);
-<<<<<<< HEAD
                 #[cfg(tracer_swt)]
                 if *YKB_SWT_MODCLONE && smid == ControlPointStackMapId::Opt as usize {
                     unsafe {
@@ -524,8 +511,6 @@
 
                 // FIXME: Calling this function overwrites the current (Rust) function frame,
                 // rather than unwinding it. https://github.com/ykjit/yk/issues/778.
-=======
->>>>>>> 216bbe1e
                 unsafe { __yk_exec_trace(frameaddr, rsp, trace_addr) };
             }
             TransitionControlPoint::StartTracing(hl, trid) => {
@@ -579,10 +564,7 @@
                             parent_ctr,
                             gid,
                             connector_tid,
-<<<<<<< HEAD
                             smid,
-=======
->>>>>>> 216bbe1e
                             TraceEndFrame::Same,
                         );
                         if start {
@@ -743,10 +725,7 @@
                     hl,
                     trid,
                     connector_tid,
-<<<<<<< HEAD
                     smid,
-=======
->>>>>>> 216bbe1e
                     endframe,
                 );
             }
