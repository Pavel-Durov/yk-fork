--- conflicted
+++ resolved
@@ -3,10 +3,6 @@
 //! This takes in an (AOT IR, execution trace) pair and constructs a JIT IR trace from it.
 
 use super::aot_ir::{self, BBlockId, BinOp, FuncIdx, Module};
-<<<<<<< HEAD
-
-=======
->>>>>>> d46c2801
 use super::YkSideTraceInfo;
 use super::{
     jit_ir::{self, Const},
@@ -702,19 +698,12 @@
         }
         // Ignore software tracer calls. Software tracer inserts
         // `yk_trace_basicblock` instruction calls into the beginning of
-<<<<<<< HEAD
-        // every basic block. These calls can be ignored as they are 
-=======
         // every basic block. These calls can be ignored as they are
->>>>>>> d46c2801
         // only used to collect runtime information for the tracer itself.
         if AOT_MOD.func(*callee).name() == "yk_trace_basicblock" {
             return Ok(());
         }
-<<<<<<< HEAD
-
-=======
->>>>>>> d46c2801
+
         // Convert AOT args to JIT args.
         let mut jit_args = Vec::new();
         for arg in args {
