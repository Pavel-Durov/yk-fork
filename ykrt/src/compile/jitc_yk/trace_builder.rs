//! The JIT IR trace builder.
//!
//! This takes in an (AOT IR, execution trace) pair and constructs a JIT IR trace from it.

<<<<<<< HEAD
use super::aot_ir::{self, BBlockId, BBlockIdx, BinOp, FuncIdx, Module};
use super::{jit_ir, AOT_MOD};
=======
use super::aot_ir::{self, BBlockId, BinOp, FuncIdx, Module};

use super::codegen::reg_alloc::{Register, VarLocation};
use super::{jit_ir::{self, Const}, AOT_MOD};
>>>>>>> d51529ce
use super::YkSideTraceInfo;
use crate::aotsmp::AOT_STACKMAPS;
use crate::compile::CompilationError;
use crate::trace::{AOTTraceIterator, AOTTraceIteratorError, TraceAction};
use std::{collections::HashMap, ffi::CString, sync::Arc};

// FIXME: Can we avoid a dynasm dependency here?
use dynasmrt::x64::Rq;

/// The argument index of the trace inputs struct in the trace function.
const U64SIZE: usize = 8;

/// A TraceBuilder frame. Keeps track of inlined calls and stores information about the last
/// processed safepoint, call instruction and its arguments.
#[derive(Debug, Clone)]
pub(crate) struct Frame {
    // The call instruction of this frame.
    callinst: Option<aot_ir::InstID>,
    // Index of the function of this frame.
    funcidx: Option<FuncIdx>,
    /// Safepoint for this frame.
    safepoint: Option<&'static aot_ir::DeoptSafepoint>,
    /// JIT arguments of this frame's caller.
    args: Vec<jit_ir::Operand>,
}

impl Frame {
    fn new(
        callinst: Option<aot_ir::InstID>,
        funcidx: Option<FuncIdx>,
        safepoint: Option<&'static aot_ir::DeoptSafepoint>,
        args: Vec<jit_ir::Operand>,
    ) -> Frame {
        Frame {
            callinst,
            funcidx,
            safepoint,
            args,
        }
    }
}

/// Given an execution trace and AOT IR, creates a JIT IR trace.
pub(crate) struct TraceBuilder {
    /// The AOT IR.
    aot_mod: &'static Module,
    /// The JIT IR this struct builds.
    jit_mod: jit_ir::Module,
    /// Maps an AOT instruction to a jit instruction via their index-based IDs.
    local_map: HashMap<aot_ir::InstID, jit_ir::Operand>,
    // BBlock containing the current control point (i.e. the control point that started this trace).
    cp_block: Option<aot_ir::BBlockId>,
    // Index of the first traceinput instruction.
    first_ti_idx: usize,
    // Inlined calls.
    frames: Vec<Frame>,
    // The block at which to stop outlining.
    outline_target_blk: Option<BBlockId>,
    // Current count of recursive calls to the function in which outlining was started. Will be 0
    // if `outline_target_blk` is None.
    recursion_count: usize,
    // Values promoted to constants during runtime. This is only needed during trace building and
    // can be thrown away after.
    promotions: Box<[usize]>,
    // The trace's current position in the promotions array.
    promote_idx: usize,
}

impl TraceBuilder {
    /// Create a trace builder.
    ///
    /// Arguments:
    ///  - `aot_mod`: The AOT IR module that the trace flows through.
    ///  - `mtrace`: The mapped trace.
    ///  - `promotions`: Values promoted to constants during runtime.
    fn new(
        ctr_id: u64,
        aot_mod: &'static Module,
        promotions: Box<[usize]>,
    ) -> Result<Self, CompilationError> {
        Ok(Self {
            aot_mod,
            jit_mod: jit_ir::Module::new(ctr_id, aot_mod.global_decls_len())?,
            local_map: HashMap::new(),
            cp_block: None,
            first_ti_idx: 0,
            // We have to set the funcidx to None here as we don't know what it is yet. We'll
            // update it as soon as we do.
            frames: vec![Frame::new(None, None, None, vec![])],
            outline_target_blk: None,
            recursion_count: 0,
            promotions,
            promote_idx: 0,
        })
    }

    // Given a mapped block, find the AOT block ID, or return `None` if it is unmapped.
    fn lookup_aot_block(&self, tb: &TraceAction) -> Option<aot_ir::BBlockId> {
        match tb {
            TraceAction::MappedAOTBBlock { func_name, bb } => {
                let func_name = func_name.to_str().unwrap(); // safe: func names are valid UTF-8.
                let func = self.aot_mod.funcidx(func_name);
                Some(aot_ir::BBlockId::new(func, aot_ir::BBlockIdx::new(*bb)))
            }
            TraceAction::UnmappableBBlock { .. } => None,
            TraceAction::Promotion => todo!(),
        }
    }

    /// Create the prolog of the trace.
    fn create_trace_header(
        &mut self,
        blk: &'static aot_ir::BBlock,
        is_sidetrace: bool,
    ) -> Result<(), CompilationError> {
        // Find trace input variables and emit `LoadTraceInput` instructions for them.
        let mut trace_inputs = None;

        // PHASE 1:
        // Find the control point call and extract the trace inputs struct from its operands.
        //
        // FIXME: Stash the location at IR lowering time, instead of searching at runtime.
        let mut inst_iter = blk.insts.iter().enumerate().rev();
        for (_, inst) in inst_iter.by_ref() {
            // Is it a call to the control point? If so, extract the live vars struct.
            if let Some(tis) = inst.control_point_call_trace_inputs(self.aot_mod) {
                // FIXME Safepoint id should be an integer not Operand.
                let safepoint = inst.safepoint().unwrap();
                let aot_ir::Operand::Const(cidx) = safepoint.id else {
                    panic!();
                };
                let c = self.aot_mod.const_(cidx);
                let aot_ir::Ty::Integer(ity) = self.aot_mod.const_type(c) else {
                    panic!();
                };
                assert!(ity.num_bits() == u64::BITS);
                let id = u64::from_ne_bytes(c.unwrap_val().bytes()[0..8].try_into().unwrap());
                let (rec, _) = AOT_STACKMAPS
                    .as_ref()
                    .unwrap()
                    .get(usize::try_from(id).unwrap());

                debug_assert!(safepoint.lives.len() == rec.live_vars.len());
                for idx in 0..safepoint.lives.len() {
                    let aot_op = &safepoint.lives[idx];
                    let input_tyidx = self.handle_type(aot_op.type_(self.aot_mod))?;
                    let load_ti_inst =
                        jit_ir::LoadTraceInputInst::new(u32::try_from(idx).unwrap(), input_tyidx)
                            .into();
                    self.jit_mod.push(load_ti_inst)?;

                    // Get the location for this input variable.
                    let var = &rec.live_vars[idx];
                    if var.len() > 1 {
                        todo!();
                    }
                    let vl = match var.get(0).unwrap() {
                        yksmp::Location::Register(3, ..) => {
                            VarLocation::Register(Register::GP(Rq::RBX))
                        }
                        yksmp::Location::Register(4, ..) => {
                            VarLocation::Register(Register::GP(Rq::RSI))
                        }
                        yksmp::Location::Register(5, ..) => {
                            VarLocation::Register(Register::GP(Rq::RDI))
                        }
                        yksmp::Location::Register(12, ..) => {
                            VarLocation::Register(Register::GP(Rq::R12))
                        }
                        yksmp::Location::Register(13, ..) => {
                            VarLocation::Register(Register::GP(Rq::R13))
                        }
                        yksmp::Location::Register(14, ..) => {
                            VarLocation::Register(Register::GP(Rq::R14))
                        }
                        yksmp::Location::Register(15, ..) => {
                            VarLocation::Register(Register::GP(Rq::R15))
                        }
                        yksmp::Location::Direct(6, off, size) => VarLocation::Direct {
                            frame_off: *off,
                            size: usize::from(*size),
                        },
                        yksmp::Location::Indirect(6, off, size) => VarLocation::Indirect {
                            frame_off: *off,
                            size: usize::from(*size),
                        },
                        e => {
                            todo!("{:?}", e);
                        }
                    };
                    self.jit_mod.push_tiloc(vl);

                    // If this take fails, we didn't see a corresponding store and the
                    // IR is malformed.
                    self.local_map.insert(
                        aot_op.to_inst_id(),
                        jit_ir::Operand::Local(self.jit_mod.last_inst_idx()),
                    );
                }

                trace_inputs = Some(tis.to_inst(self.aot_mod));
                break;
            }
        }

        // If this unwrap fails, we didn't find the call to the control point and something is
        // profoundly wrong with the AOT IR.
        let trace_inputs = trace_inputs.unwrap();

        // PHASE 2:
        // Keep walking backwards over the ptradd/store pairs emitting LoadTraceInput instructions.
        //
        // FIXME: Can we do something at IR lowering time to make this easier?
        for (iidx, inst) in inst_iter {
            match inst {
                aot_ir::Inst::Store { .. } => {}
                aot_ir::Inst::PtrAdd { ptr, .. } => {
                    // Is the pointer operand of this PtrAdd targeting the trace inputs?
                    if trace_inputs.ptr_eq(ptr.to_inst(self.aot_mod)) {
                        // We found a trace input. Now we emit a `LoadTraceInput` instruction into the
                        // trace. This assigns the input to a local variable that other instructions
                        // can then use.
                        //
                        // Note: This code assumes that the `PtrAdd` instructions in the AOT IR were
                        // emitted sequentially.
                        self.first_ti_idx = iidx;
                    }
                }
                _ => (),
            }
        }

        // Mark this location as the start of the trace loop.
        if !is_sidetrace {
            self.jit_mod.push(jit_ir::Inst::TraceLoopStart)?;
        }

        Ok(())
    }

    /// Walk over a traced AOT block, translating the constituent instructions into the JIT module.
    fn process_block(
        &mut self,
        bid: &aot_ir::BBlockId,
        prevbb: &Option<aot_ir::BBlockId>,
        nextbb: Option<aot_ir::BBlockId>,
    ) -> Result<(), CompilationError> {
        // unwrap safe: can't trace a block not in the AOT module.
        let blk = self.aot_mod.bblock(bid);

        // Decide how to translate each AOT instruction.
        for (iidx, inst) in blk.insts.iter().enumerate() {
<<<<<<< HEAD
            
            let BBlockIdx(n) = bid.bbidx();
            println!("bb{:?}: {:?}", n, inst);
            
            
=======
            println!("bb{:?}: {:?}", bid.bbidx(), inst);
>>>>>>> d51529ce
            match inst {
                aot_ir::Inst::Br { .. } => Ok(()),
                aot_ir::Inst::Load {
                    ptr,
                    tyidx,
                    volatile,
                } => self.handle_load(bid, iidx, ptr, tyidx, *volatile),
                // FIXME: ignore remaining instructions after a call.
                aot_ir::Inst::Call { callee, args, .. } => {
                    // Get the branch instruction of this block.
                    let nextinst = blk.insts.last().unwrap();
                    self.handle_call(inst, bid, iidx, callee, args, nextinst)
                }
                aot_ir::Inst::IndirectCall {
                    ftyidx,
                    callop,
                    args,
                } => {
                    // Get the branch instruction of this block.
                    let nextinst = blk.insts.last().unwrap();
                    self.handle_indirectcall(inst, bid, iidx, ftyidx, callop, args, nextinst)
                }
                aot_ir::Inst::Store { tgt, val, volatile } => {
                    self.handle_store(bid, iidx, tgt, val, *volatile)
                }
                aot_ir::Inst::PtrAdd {
                    ptr,
                    const_off,
                    dyn_elem_counts,
                    dyn_elem_sizes,
                    ..
                } => {
                    if self.cp_block.as_ref() == Some(bid) && iidx == self.first_ti_idx {
                        // We've reached the trace inputs part of the control point block. There's
                        // no point in copying these instructions over and we can just skip to the
                        // next block.
                        return Ok(());
                    }
                    self.handle_ptradd(bid, iidx, ptr, *const_off, dyn_elem_counts, dyn_elem_sizes)
                }
                aot_ir::Inst::BinaryOp { lhs, binop, rhs } => {
                    self.handle_binop(bid, iidx, *binop, lhs, rhs)
                }
                aot_ir::Inst::ICmp { lhs, pred, rhs, .. } => {
                    self.handle_icmp(bid, iidx, lhs, pred, rhs)
                }
                aot_ir::Inst::CondBr {
                    cond,
                    true_bb,
                    safepoint,
                    ..
                } => self.handle_condbr(safepoint, nextbb.as_ref().unwrap(), cond, true_bb),
                aot_ir::Inst::Cast {
                    cast_kind,
                    val,
                    dest_tyidx,
                } => self.handle_cast(bid, iidx, cast_kind, val, dest_tyidx),
                aot_ir::Inst::Ret { val } => self.handle_ret(bid, iidx, val),
                aot_ir::Inst::Switch {
                    test_val,
                    default_dest,
                    case_values,
                    case_dests,
                    safepoint,
                } => self.handle_switch(
                    bid,
                    iidx,
                    safepoint,
                    nextbb.as_ref().unwrap(),
                    test_val,
                    default_dest,
                    case_values,
                    case_dests,
                ),
                aot_ir::Inst::Phi {
                    incoming_bbs,
                    incoming_vals,
                } => {
                    debug_assert_eq!(prevbb.as_ref().unwrap().funcidx(), bid.funcidx());
                    self.handle_phi(
                        bid,
                        iidx,
                        &prevbb.as_ref().unwrap().bbidx(),
                        incoming_bbs,
                        incoming_vals,
                    )
                }
                aot_ir::Inst::Select {
                    cond,
                    trueval,
                    falseval,
                } => self.handle_select(bid, iidx, cond, trueval, falseval),
                aot_ir::Inst::LoadArg { arg_idx, .. } => {
                    // Map passed in arguments to their respective LoadArg instructions.
                    let jitop = &self.frames.last().unwrap().args[*arg_idx];
                    let aot_iid =
                        aot_ir::InstID::new(bid.funcidx(), bid.bbidx(), aot_ir::InstIdx::new(iidx));
                    self.local_map.insert(aot_iid, jitop.clone());
                    Ok(())
                }
                aot_ir::Inst::FCmp { lhs, pred, rhs, .. } => {
                    self.handle_fcmp(bid, iidx, lhs, pred, rhs)
                }
                aot_ir::Inst::Promote {
                    val,
                    tyidx,
                    safepoint,
                } => {
                    // Get the branch instruction of this block.
                    let nextinst = blk.insts.last().unwrap();
                    self.handle_promote(bid, iidx, val, safepoint, tyidx, nextinst)
                }
                _ => todo!("{:?}", inst),
            }?;
        }
        Ok(())
    }

    /// Link the AOT IR to the last instruction pushed into the JIT IR.
    ///
    /// This must be called after adding a JIT IR instruction which has a return value.
    fn link_iid_to_last_inst(&mut self, bid: &aot_ir::BBlockId, aot_inst_idx: usize) {
        let aot_iid = aot_ir::InstID::new(
            bid.funcidx(),
            bid.bbidx(),
            aot_ir::InstIdx::new(aot_inst_idx),
        );
        // The unwrap is safe because we've already inserted an element at this index and proven
        // that the index is in bounds.
        self.local_map.insert(
            aot_iid,
            jit_ir::Operand::Local(self.jit_mod.last_inst_idx()),
        );
    }

    fn copy_inst(
        &mut self,
        jit_inst: jit_ir::Inst,
        bid: &aot_ir::BBlockId,
        aot_inst_idx: usize,
    ) -> Result<(), CompilationError> {
        if jit_inst.def_type(&self.jit_mod).is_some() {
            // If the AOT instruction defines a new value, then add it to the local map.
            self.jit_mod.push(jit_inst)?;
            self.link_iid_to_last_inst(bid, aot_inst_idx);
        } else {
            self.jit_mod.push(jit_inst)?;
        }
        Ok(())
    }

    /// Translate a global variable use.
    fn handle_global(
        &mut self,
        idx: aot_ir::GlobalDeclIdx,
    ) -> Result<jit_ir::GlobalDeclIdx, CompilationError> {
        let aot_global = self.aot_mod.global_decl(idx);
        let jit_global = jit_ir::GlobalDecl::new(
            CString::new(aot_global.name()).unwrap(),
            aot_global.is_threadlocal(),
            idx,
        );
        self.jit_mod.insert_global_decl(jit_global)
    }

    /// Translate a constant value.
    fn handle_const(
        &mut self,
        aot_const: &aot_ir::Const,
    ) -> Result<jit_ir::Const, CompilationError> {
        let aot_const = aot_const.unwrap_val();
        let bytes = aot_const.bytes();
        match self.aot_mod.type_(aot_const.tyidx()) {
            aot_ir::Ty::Integer(aot_ir::IntegerTy { num_bits }) => {
                // FIXME: It would be better if the AOT IR had converted these integers in advance
                // rather than doing this dance here.
                let x = match num_bits {
                    1 | 8 => {
                        debug_assert_eq!(bytes.len(), 1);
                        u64::from(bytes[0])
                    }
                    16 => {
                        debug_assert_eq!(bytes.len(), 2);
                        u64::from(u16::from_ne_bytes([bytes[0], bytes[1]]))
                    }
                    32 => {
                        debug_assert_eq!(bytes.len(), 4);
                        u64::from(u32::from_ne_bytes([bytes[0], bytes[1], bytes[2], bytes[3]]))
                    }
                    64 => {
                        debug_assert_eq!(bytes.len(), 8);
                        u64::from_ne_bytes([
                            bytes[0], bytes[1], bytes[2], bytes[3], bytes[4], bytes[5], bytes[6],
                            bytes[7],
                        ])
                    }
                    _ => todo!("{}", num_bits),
                };
                let jit_tyidx = self.jit_mod.insert_ty(jit_ir::Ty::Integer(*num_bits))?;
                Ok(jit_ir::Const::Int(jit_tyidx, x))
            }
            aot_ir::Ty::Float(fty) => {
                let jit_tyidx = self.jit_mod.insert_ty(jit_ir::Ty::Float(fty.clone()))?;
                // unwrap cannot fail if the AOT IR is valid.
                let val = f64::from_ne_bytes(bytes[0..8].try_into().unwrap());
                Ok(jit_ir::Const::Float(jit_tyidx, val))
            }
            aot_ir::Ty::Ptr => {
                let val: usize;
                #[cfg(target_arch = "x86_64")]
                {
                    debug_assert_eq!(bytes.len(), 8);
                    val = usize::from_ne_bytes([
                        bytes[0], bytes[1], bytes[2], bytes[3], bytes[4], bytes[5], bytes[6],
                        bytes[7],
                    ]);
                }
                Ok(jit_ir::Const::Ptr(val))
            }
            x => todo!("{x:?}"),
        }
    }

    /// Translate an operand.
    fn handle_operand(
        &mut self,
        op: &aot_ir::Operand,
    ) -> Result<jit_ir::Operand, CompilationError> {
        match op {
            aot_ir::Operand::LocalVariable(iid) => Ok(self.local_map[iid].clone()),
            aot_ir::Operand::Const(cidx) => {
                let jit_const = self.handle_const(self.aot_mod.const_(*cidx))?;
                Ok(jit_ir::Operand::Const(
                    self.jit_mod.insert_const(jit_const)?,
                ))
            }
            aot_ir::Operand::Global(gd_idx) => {
                let load = jit_ir::LookupGlobalInst::new(self.handle_global(*gd_idx)?)?;
                self.jit_mod.push_and_make_operand(load.into())
            }
            _ => todo!("{}", op.display(self.aot_mod)),
        }
    }

    /// Translate a type.
    fn handle_type(&mut self, aot_type: &aot_ir::Ty) -> Result<jit_ir::TyIdx, CompilationError> {
        let jit_ty = match aot_type {
            aot_ir::Ty::Void => jit_ir::Ty::Void,
            aot_ir::Ty::Integer(it) => jit_ir::Ty::Integer(it.num_bits()),
            aot_ir::Ty::Ptr => jit_ir::Ty::Ptr,
            aot_ir::Ty::Func(ft) => {
                let mut jit_args = Vec::new();
                for aot_arg_tyidx in ft.arg_tyidxs() {
                    let jit_ty = self.handle_type(self.aot_mod.type_(*aot_arg_tyidx))?;
                    jit_args.push(jit_ty);
                }
                let jit_retty = self.handle_type(self.aot_mod.type_(ft.ret_ty()))?;
                jit_ir::Ty::Func(jit_ir::FuncTy::new(jit_args, jit_retty, ft.is_vararg()))
            }
            aot_ir::Ty::Struct(_st) => todo!(),
            aot_ir::Ty::Float(ft) => {
                let inner = match ft {
                    aot_ir::FloatTy::Float => jit_ir::FloatTy::Float,
                    aot_ir::FloatTy::Double => jit_ir::FloatTy::Double,
                };
                jit_ir::Ty::Float(inner)
            }
            aot_ir::Ty::Unimplemented(s) => jit_ir::Ty::Unimplemented(s.to_owned()),
        };
        self.jit_mod.insert_ty(jit_ty)
    }

    /// Translate a function.
    fn handle_func(
        &mut self,
        aot_idx: aot_ir::FuncIdx,
    ) -> Result<jit_ir::FuncDeclIdx, CompilationError> {
        let aot_func = self.aot_mod.func(aot_idx);
        let jit_func = jit_ir::FuncDecl::new(
            aot_func.name().to_owned(),
            self.handle_type(self.aot_mod.type_(aot_func.tyidx()))?,
        );
        self.jit_mod.insert_func_decl(jit_func)
    }

    /// Translate binary operations such as add, sub, mul, etc.
    fn handle_binop(
        &mut self,
        bid: &aot_ir::BBlockId,
        aot_inst_idx: usize,
        binop: aot_ir::BinOp,
        lhs: &aot_ir::Operand,
        rhs: &aot_ir::Operand,
    ) -> Result<(), CompilationError> {
        let lhs = self.handle_operand(lhs)?;
        let rhs = self.handle_operand(rhs)?;
        let inst = jit_ir::BinOpInst::new(lhs, binop, rhs).into();
        self.copy_inst(inst, bid, aot_inst_idx)
    }

    /// Create a guard.
    ///
    /// The guard fails if `cond` is not `expect`.
    fn create_guard(
        &mut self,
        cond: &jit_ir::Operand,
        expect: bool,
        safepoint: &'static aot_ir::DeoptSafepoint,
    ) -> Result<jit_ir::GuardInst, CompilationError> {
        // Assign this branch's stackmap to the current frame.
        self.frames.last_mut().unwrap().safepoint = Some(safepoint);

        // Collect the safepoint IDs and live variables from this conditional branch and the
        // previous frames to store inside the guard.
        // Unwrap-safe as each frame at this point must have a safepoint associated with it.
        let mut smids = Vec::new(); // List of stackmap ids of the current call stack.
        let mut live_args = Vec::new(); // List of live JIT variables.
        let mut live_aot = Vec::new();
        let mut callframes = Vec::new();
        for frame in &self.frames {
            let safepoint = frame.safepoint.unwrap();
            callframes.push(Frame::new(
                frame.callinst.clone(),
                frame.funcidx,
                frame.safepoint,
                // We don't need to copy the arguments since they are only required for LoadArg
                // instructions which we won't see at the beginning of a sidetrace.
                Vec::new(),
            ));
            let aot_ir::Operand::Const(cidx) = safepoint.id else {
                panic!();
            };
            let c = self.aot_mod.const_(cidx);
            let aot_ir::Ty::Integer(ity) = self.aot_mod.const_type(c) else {
                panic!();
            };
            assert!(ity.num_bits() == u64::BITS);
            let id = u64::from_ne_bytes(c.unwrap_val().bytes()[0..8].try_into().unwrap());
            smids.push(id);

            // Collect live variables.
            for op in safepoint.lives.iter() {
                let op = match op {
                    aot_ir::Operand::LocalVariable(iid) => {
                        live_aot.push(iid.clone());
                        &self.local_map[iid]
                    }
                    _ => panic!(), // IR malformed.
                };
                match op {
                    jit_ir::Operand::Local(lidx) => {
                        live_args.push(*lidx);
                    }
                    jit_ir::Operand::Const(_) => {
                        // Since we are forcing constants into `ProxyConst`s during inlining, this
                        // case should never happen.
                        panic!()
                    }
                }
            }
        }

        let gi = jit_ir::GuardInfo::new(smids, live_args, live_aot, callframes);
        let gi_idx = self.jit_mod.push_guardinfo(gi)?;

        Ok(jit_ir::GuardInst::new(cond.clone(), expect, gi_idx))
    }

    /// Translate a conditional `Br` instruction.
    fn handle_condbr(
        &mut self,
        safepoint: &'static aot_ir::DeoptSafepoint,
        next_bb: &aot_ir::BBlockId,
        cond: &aot_ir::Operand,
        true_bb: &aot_ir::BBlockIdx,
    ) -> Result<(), CompilationError> {
        let jit_cond = self.handle_operand(cond)?;
        let guard = self.create_guard(&jit_cond, *true_bb == next_bb.bbidx(), safepoint)?;
        self.jit_mod.push(guard.into())?;
        Ok(())
    }

    fn handle_ret(
        &mut self,
        _bid: &aot_ir::BBlockId,
        _aot_inst_idx: usize,
        val: &Option<aot_ir::Operand>,
    ) -> Result<(), CompilationError> {
        // FIXME: Map return value to AOT call instruction.
        let frame = self.frames.pop().unwrap();
        if let Some(val) = val {
            let op = self.handle_operand(val)?;
            self.local_map.insert(frame.callinst.unwrap(), op);
        }
        Ok(())
    }

    /// Translate a `ICmp` instruction.
    fn handle_icmp(
        &mut self,
        bid: &aot_ir::BBlockId,
        aot_inst_idx: usize,
        lhs: &aot_ir::Operand,
        pred: &aot_ir::Predicate,
        rhs: &aot_ir::Operand,
    ) -> Result<(), CompilationError> {
        let inst =
            jit_ir::ICmpInst::new(self.handle_operand(lhs)?, *pred, self.handle_operand(rhs)?)
                .into();
        self.copy_inst(inst, bid, aot_inst_idx)
    }

    fn handle_fcmp(
        &mut self,
        bid: &aot_ir::BBlockId,
        aot_inst_idx: usize,
        lhs: &aot_ir::Operand,
        pred: &aot_ir::FloatPredicate,
        rhs: &aot_ir::Operand,
    ) -> Result<(), CompilationError> {
        let inst =
            jit_ir::FCmpInst::new(self.handle_operand(lhs)?, *pred, self.handle_operand(rhs)?)
                .into();
        self.copy_inst(inst, bid, aot_inst_idx)
    }

    /// Translate a `Load` instruction.
    fn handle_load(
        &mut self,
        bid: &aot_ir::BBlockId,
        aot_inst_idx: usize,
        ptr: &aot_ir::Operand,
        tyidx: &aot_ir::TyIdx,
        volatile: bool,
    ) -> Result<(), CompilationError> {
        let inst = jit_ir::LoadInst::new(
            self.handle_operand(ptr)?,
            self.handle_type(self.aot_mod.type_(*tyidx))?,
            volatile,
        )
        .into();
        self.copy_inst(inst, bid, aot_inst_idx)
    }

    #[allow(clippy::too_many_arguments)]
    fn handle_indirectcall(
        &mut self,
        inst: &'static aot_ir::Inst,
        bid: &aot_ir::BBlockId,
        aot_inst_idx: usize,
        ftyidx: &aot_ir::TyIdx,
        callop: &aot_ir::Operand,
        args: &[aot_ir::Operand],
        nextinst: &'static aot_ir::Inst,
    ) -> Result<(), CompilationError> {
        debug_assert!(!inst.is_debug_call(self.aot_mod));

        // Convert AOT args to JIT args.
        let mut jit_args = Vec::new();
        for arg in args {
            jit_args.push(self.handle_operand(arg)?);
        }

        // While we can work out if this is a mappable call or not by loooking at the next block,
        // this unfortunately doesn't tell us whether the call has been annotated with
        // "yk_outline". For now we have to be conservative here and outline all indirect calls.
        // One solution would be to stop including the AOT IR for functions annotated with
        // "yk_outline". Any mappable, indirect call is then guaranteed to be inline safe.

        match nextinst {
            aot_ir::Inst::Br { succ } => {
                // We can only stop outlining when we see the succesor block and we are not in
                // the middle of recursion.
                let succbid = BBlockId::new(bid.funcidx(), *succ);
                self.outline_target_blk = Some(succbid);
                self.recursion_count = 0;
            }
            aot_ir::Inst::CondBr { .. } => {
                // Currently, the successor of a call is always an unconditional branch due to
                // the block spitting pass. However, there's a FIXME in that pass which could
                // lead to conditional branches showing up here. Leave a todo here so we know
                // when this happens.
                todo!()
            }
            _ => panic!(),
        }

        let jit_callop = self.handle_operand(callop)?;
        let jit_tyidx = self.handle_type(self.aot_mod.type_(*ftyidx))?;
        let inst =
            jit_ir::IndirectCallInst::new(&mut self.jit_mod, jit_tyidx, jit_callop, jit_args)?;
        let idx = self.jit_mod.push_indirect_call(inst)?;
        self.copy_inst(jit_ir::Inst::IndirectCall(idx), bid, aot_inst_idx)
    }

    fn handle_call(
        &mut self,
        inst: &'static aot_ir::Inst,
        bid: &aot_ir::BBlockId,
        aot_inst_idx: usize,
        callee: &aot_ir::FuncIdx,
        args: &[aot_ir::Operand],
        nextinst: &'static aot_ir::Inst,
    ) -> Result<(), CompilationError> {
        let func = AOT_MOD.func(*callee);
        if func.name() == "yk_trace_basicblock"{
            return Ok(());
        }
        // Ignore special functions that we neither want to inline nor copy.
        if inst.is_debug_call(self.aot_mod) {
            return Ok(());
        }
        

        // Convert AOT args to JIT args.
        let mut jit_args = Vec::new();
        for arg in args {
            match self.handle_operand(arg)? {
                jit_ir::Operand::Const(c) => {
                    // We don't want to do constant propagation here as it makes our life harder
                    // creating guards. Instead we simply create a proxy instruction here and
                    // reference that.
                    let inst = jit_ir::Inst::ProxyConst(c);
                    self.jit_mod.push(inst)?;
                    let op = jit_ir::Operand::Local(self.jit_mod.last_inst_idx());
                    jit_args.push(op);
                }
                op => jit_args.push(op),
            }
        }

        // Check if this is a recursive call by scanning the call stack for the callee.
        let is_recursive = self.frames.iter().any(|f| f.funcidx == Some(*callee));

        if inst.is_mappable_call(self.aot_mod)
            && !self.aot_mod.func(*callee).is_outline()
            && !is_recursive
        {
            // This is a mappable call that we want to inline.
            debug_assert!(inst.safepoint().is_some());
            // Assign safepoint to the current frame.
            // Unwrap is safe as there's always at least one frame.
            self.frames.last_mut().unwrap().safepoint = inst.safepoint();
            // Create a new frame for the inlined call and pass in the arguments of the caller.
            let aot_iid = aot_ir::InstID::new(
                bid.funcidx(),
                bid.bbidx(),
                aot_ir::InstIdx::new(aot_inst_idx),
            );
            self.frames
                .push(Frame::new(Some(aot_iid), Some(*callee), None, jit_args));
            Ok(())
        } else {
            // This call can't be inlined. It is either unmappable (a declaration or an indirect
            // call) or the compiler annotated it with `yk_outline`.
            match nextinst {
                aot_ir::Inst::Br { succ } => {
                    // We can only stop outlining when we see the succesor block and we are not in
                    // the middle of recursion.
                    let succbid = BBlockId::new(bid.funcidx(), *succ);
                    self.outline_target_blk = Some(succbid);
                    self.recursion_count = 0;
                }
                aot_ir::Inst::CondBr { .. } => {
                    // Currently, the successor of a call is always an unconditional branch due to
                    // the block spitting pass. However, there's a FIXME in that pass which could
                    // lead to conditional branches showing up here. Leave a todo here so we know
                    // when this happens.
                    todo!()
                }
                _ => {
                    panic!()
                }
            }

            let jit_func_decl_idx = self.handle_func(*callee)?;
            let inst =
                jit_ir::DirectCallInst::new(&mut self.jit_mod, jit_func_decl_idx, jit_args)?.into();
            self.copy_inst(inst, bid, aot_inst_idx)
        }
    }

    fn handle_store(
        &mut self,
        bid: &aot_ir::BBlockId,
        aot_inst_idx: usize,
        tgt: &aot_ir::Operand,
        val: &aot_ir::Operand,
        volatile: bool,
    ) -> Result<(), CompilationError> {
        let inst = jit_ir::StoreInst::new(
            self.handle_operand(tgt)?,
            self.handle_operand(val)?,
            volatile,
        )
        .into();
        self.copy_inst(inst, bid, aot_inst_idx)
    }

    fn handle_ptradd(
        &mut self,
        bid: &aot_ir::BBlockId,
        aot_inst_idx: usize,
        ptr: &aot_ir::Operand,
        const_off: isize,
        dyn_elem_counts: &[aot_ir::Operand],
        dyn_elem_sizes: &[usize],
    ) -> Result<(), CompilationError> {
        // First apply the constant offset.
        let mut jit_ptr = self.handle_operand(ptr)?;
        if const_off != 0 {
            let off_i32 = i32::try_from(const_off).map_err(|_| {
                CompilationError::LimitExceeded("ptradd constant offset doesn't fit in i32".into())
            })?;
            jit_ptr = self
                .jit_mod
                .push_and_make_operand(jit_ir::PtrAddInst::new(jit_ptr, off_i32).into())?;
        }

        // Now apply any dynamic indices.
        //
        // Each offset is the number of elements multiplied by the byte size of an element.
        for (num_elems, elem_size) in dyn_elem_counts.iter().zip(dyn_elem_sizes) {
            let num_elems = self.handle_operand(num_elems)?;
            // If the element count is not the same width as LLVM's GEP index type, then we have to
            // sign extend it up (or truncate it down) to the right size. To date I've been unable
            // to get clang to emit code that would require an extend or truncate, so for now it's
            // a todo.
            if num_elems.byte_size(&self.jit_mod) * 8 != self.aot_mod.ptr_off_bitsize().into() {
                todo!();
            }
            let elem_size = u16::try_from(*elem_size).map_err(|_| {
                CompilationError::LimitExceeded("ptradd elem size doesn't fit in u16".into())
            })?;
            jit_ptr = self.jit_mod.push_and_make_operand(
                jit_ir::DynPtrAddInst::new(jit_ptr, num_elems, elem_size).into(),
            )?;
        }
        self.link_iid_to_last_inst(bid, aot_inst_idx);
        Ok(())
    }

    fn handle_cast(
        &mut self,
        bid: &aot_ir::BBlockId,
        aot_inst_idx: usize,
        cast_kind: &aot_ir::CastKind,
        val: &aot_ir::Operand,
        dest_tyidx: &aot_ir::TyIdx,
    ) -> Result<(), CompilationError> {
        let inst = match cast_kind {
            aot_ir::CastKind::SExt => jit_ir::SExtInst::new(
                &self.handle_operand(val)?,
                self.handle_type(self.aot_mod.type_(*dest_tyidx))?,
            )
            .into(),
            aot_ir::CastKind::ZeroExtend => jit_ir::ZeroExtendInst::new(
                &self.handle_operand(val)?,
                self.handle_type(self.aot_mod.type_(*dest_tyidx))?,
            )
            .into(),
            aot_ir::CastKind::Trunc => jit_ir::TruncInst::new(
                &self.handle_operand(val)?,
                self.handle_type(self.aot_mod.type_(*dest_tyidx))?,
            )
            .into(),
            aot_ir::CastKind::SIToFP => jit_ir::SIToFPInst::new(
                &self.handle_operand(val)?,
                self.handle_type(self.aot_mod.type_(*dest_tyidx))?,
            )
            .into(),
            aot_ir::CastKind::FPExt => jit_ir::FPExtInst::new(
                &self.handle_operand(val)?,
                self.handle_type(self.aot_mod.type_(*dest_tyidx))?,
            )
            .into(),
            aot_ir::CastKind::FPToSI => jit_ir::FPToSIInst::new(
                &self.handle_operand(val)?,
                self.handle_type(self.aot_mod.type_(*dest_tyidx))?,
            )
            .into(),
        };
        self.copy_inst(inst, bid, aot_inst_idx)
    }

    #[allow(clippy::too_many_arguments)]
    fn handle_switch(
        &mut self,
        bid: &aot_ir::BBlockId,
        aot_inst_idx: usize,
        safepoint: &'static aot_ir::DeoptSafepoint,
        next_bb: &aot_ir::BBlockId,
        test_val: &aot_ir::Operand,
        _default_dest: &aot_ir::BBlockIdx,
        case_values: &[u64],
        case_dests: &[aot_ir::BBlockIdx],
    ) -> Result<(), CompilationError> {
        if case_values.is_empty() {
            // Degenerate switch. Not sure it can even happen.
            panic!();
        }

        let jit_tyidx = self.handle_type(test_val.type_(self.aot_mod))?;

        // Find out which case we traced.
        let guard = match case_dests.iter().position(|&cd| cd == next_bb.bbidx()) {
            Some(cidx) => {
                // A non-default case was traced.
                let val = case_values[cidx];
                let bb = case_dests[cidx];

                // Build the constant value to guard.
                let jit_const = jit_ir::Const::Int(jit_tyidx, val);
                let jit_const_opnd = jit_ir::Operand::Const(self.jit_mod.insert_const(jit_const)?);

                // Perform the comparison.
                let jit_test_val = self.handle_operand(test_val)?;
                let cmp_inst =
                    jit_ir::ICmpInst::new(jit_test_val, jit_ir::Predicate::Equal, jit_const_opnd);
                let jit_cond = self.jit_mod.push_and_make_operand(cmp_inst.into())?;

                // Guard the result of the comparison.
                self.create_guard(&jit_cond, bb == next_bb.bbidx(), safepoint)?
            }
            None => {
                // The default case was traced.
                //
                // We need a guard that expresses that `test_val` was not any of the `case_values`.
                // We encode this in the JIT IR like:
                //
                //     member = test_val == case_val1 || ... || test_val == case_valN
                //     guard member == 0
                //
                // OPT: This could be much more efficient if we introduced a special "none of these
                // values" guard. It could codegen the comparisons into a bitfield and efficiently
                // bitwise OR a whole word's worth of comparison outcomes at once.
                //
                // OPT: Also depending on the shape of the cases you may be able to optimise. e.g.
                // if they are a consecutive run, you could do a range check instead of all of
                // these comparisons.
                let mut cmps_opnds = Vec::new();
                for cv in case_values {
                    // Build a constant of the case value.
                    let jit_const = jit_ir::Const::Int(jit_tyidx, *cv);
                    let jit_const_opnd =
                        jit_ir::Operand::Const(self.jit_mod.insert_const(jit_const)?);

                    // Do the comparison.
                    let jit_test_val = self.handle_operand(test_val)?;
                    let cmp = jit_ir::ICmpInst::new(
                        jit_test_val,
                        jit_ir::Predicate::Equal,
                        jit_const_opnd,
                    );
                    cmps_opnds.push(self.jit_mod.push_and_make_operand(cmp.into())?);
                }

                // OR together all the equality tests.
                let mut jit_cond = None;
                for cmp in cmps_opnds {
                    if jit_cond.is_none() {
                        jit_cond = Some(cmp);
                    } else {
                        // unwrap can't fail due to the above.
                        let lhs = jit_cond.take().unwrap();
                        let or = jit_ir::BinOpInst::new(lhs, BinOp::Or, cmp);
                        jit_cond = Some(self.jit_mod.push_and_make_operand(or.into())?);
                    }
                }

                // Guard the result of ORing all the comparisons together.
                // unwrap can't fail: we already disregarded degenerate switches with no
                // non-default cases.
                self.create_guard(&jit_cond.unwrap(), false, safepoint)?
            }
        };
        self.copy_inst(guard.into(), bid, aot_inst_idx)
    }

    fn handle_phi(
        &mut self,
        bid: &aot_ir::BBlockId,
        aot_inst_idx: usize,
        prev_bb: &aot_ir::BBlockIdx,
        incoming_bbs: &[aot_ir::BBlockIdx],
        incoming_vals: &[aot_ir::Operand],
    ) -> Result<(), CompilationError> {
        // If the IR is well-formed the indexing and unwrap() here will not fail.
        let chosen_val = &incoming_vals[incoming_bbs.iter().position(|bb| bb == prev_bb).unwrap()];
        let aot_iit = aot_ir::InstID::new(
            bid.funcidx(),
            bid.bbidx(),
            aot_ir::InstIdx::new(aot_inst_idx),
        );
        let op = self.handle_operand(chosen_val)?;
        self.local_map.insert(aot_iit, op);
        Ok(())
    }

    fn handle_select(
        &mut self,
        bid: &aot_ir::BBlockId,
        aot_inst_idx: usize,
        cond: &aot_ir::Operand,
        trueval: &aot_ir::Operand,
        falseval: &aot_ir::Operand,
    ) -> Result<(), CompilationError> {
        let inst = jit_ir::SelectInst::new(
            self.handle_operand(cond)?,
            self.handle_operand(trueval)?,
            self.handle_operand(falseval)?,
        )
        .into();
        self.copy_inst(inst, bid, aot_inst_idx)
    }

    fn handle_promote(
        &mut self,
        bid: &aot_ir::BBlockId,
        aot_inst_idx: usize,
        val: &aot_ir::Operand,
        safepoint: &'static aot_ir::DeoptSafepoint,
        tyidx: &aot_ir::TyIdx,
        nextinst: &'static aot_ir::Inst,
    ) -> Result<(), CompilationError> {
        match nextinst {
            aot_ir::Inst::Br { succ } => {
                // We can only stop outlining when we see the succesor block and we are not in
                // the middle of recursion.
                let succbid = BBlockId::new(bid.funcidx(), *succ);
                self.outline_target_blk = Some(succbid);
                self.recursion_count = 0;
            }
            aot_ir::Inst::CondBr { .. } => {
                // Currently, the successor of a call is always an unconditional branch due to
                // the block spitting pass. However, there's a FIXME in that pass which could
                // lead to conditional branches showing up here. Leave a todo here so we know
                // when this happens.
                todo!()
            }
            _ => panic!(),
        }
        // Create the constant from the runtime value.
        let pval = self.promotions[self.promote_idx];
        self.promote_idx += 1;
        let c = Const::Int(
            self.handle_type(self.aot_mod.type_(*tyidx))?,
            u64::try_from(pval).unwrap(),
        );
        let cidx = self.jit_mod.insert_const(c)?;
        self.jit_mod.push(jit_ir::Inst::ProxyConst(cidx))?;
        self.link_iid_to_last_inst(bid, aot_inst_idx);

        // Insert a guard to ensure the runtime value does not change.
        let jit_test = self.handle_operand(val)?;
        let cmp_instr = jit_ir::ICmpInst::new(
            jit_test,
            aot_ir::Predicate::Equal,
            jit_ir::Operand::Const(cidx),
        );
        let jit_cond = self.jit_mod.push_and_make_operand(cmp_instr.into())?;
        let guard = self.create_guard(&jit_cond, true, safepoint)?;
        self.copy_inst(guard.into(), bid, aot_inst_idx)
    }

    /// Entry point for building an IR trace.
    ///
    /// Consumes the trace builder, returning a JIT module.
    ///
    /// # Panics
    ///
    /// If `ta_iter` produces no elements.
    fn build(
        mut self,
        ta_iter: Box<dyn AOTTraceIterator>,
        sti: Option<Arc<YkSideTraceInfo>>,
    ) -> Result<jit_ir::Module, CompilationError> {
        // Collect the trace first so we can peek at the last element to find the control point
        // block during side-tracing.
        // FIXME: This is a workaround so we can peek at the last block in a trace in order to
        // extract information from the control point when we are side-tracing. Ideally, we extract
        // this information at AOT compile time and serialise it into the module (or block), so we
        // don't have to do this. Note, we also can't use `collect` here since that won't catch the
        // `TraceTooLong` error early enough and we run out of memory.
        let tas = ta_iter
            .map(|x| {
                x.map_err(|e| match e {
                    AOTTraceIteratorError::TraceTooLong => {
                        CompilationError::LimitExceeded("Trace too long.".into())
                    }
                    x => CompilationError::General(x.to_string()),
                })
            })
            .collect::<Result<Vec<_>, _>>()?;

        if let Some(sti) = sti.as_ref() {
            // Setup the trace builder for side-tracing.
            let lastblk = match &tas.last() {
                Some(b) => self.lookup_aot_block(b),
                _ => todo!(),
            };
            self.create_trace_header(self.aot_mod.bblock(lastblk.as_ref().unwrap()), true)?;
            // Create loads for the live variables that will be passed into the side-trace from the
            // parent trace.
            let mut off = 0;
            for aotid in sti.aotlives() {
                let aotinst = self.aot_mod.inst(aotid);
                // Unwrap is safe as all live variables must be definitions.
                let aotty = aotinst.def_type(self.aot_mod).unwrap();
                let tyidx = self.handle_type(aotty)?;
                let load_ti_inst =
                    jit_ir::LoadTraceInputInst::new(u32::try_from(off).unwrap(), tyidx).into();
                self.jit_mod.push(load_ti_inst)?;
                self.local_map.insert(
                    aotid.clone(),
                    jit_ir::Operand::Local(self.jit_mod.last_inst_idx()),
                );
                // FIXME: We currently pass all live variables into the side-trace as `u64`s.
                off += U64SIZE;
            }
            self.cp_block = lastblk;
            self.frames = sti.callframes().to_vec();
        }

        let mut trace_iter = tas.into_iter().peekable();

        // Find the block containing the control point call. This is the (sole) predecessor of the
        // first (guaranteed mappable) block in the trace. Note that empty traces are handled in
        // the tracing phase so the `unwrap` is safe.
        let prev = match trace_iter.peek().unwrap() {
            TraceAction::MappedAOTBBlock { func_name, bb } => {
                debug_assert!(*bb > 0);
                // It's `- 1` due to the way the ykllvm block splitting pass works.
                TraceAction::MappedAOTBBlock {
                    func_name: func_name.clone(),
                    bb: bb - 1,
                }
            }
            TraceAction::UnmappableBBlock => panic!(),
            TraceAction::Promotion => todo!(),
        };

        if sti.is_none() {
            self.cp_block = self.lookup_aot_block(&prev);
            self.frames.last_mut().unwrap().funcidx =
                Some(self.cp_block.as_ref().unwrap().funcidx());
            // This unwrap can't fail. If it does that means the tracer has given us a mappable block
            // that doesn't exist in the AOT module.
            self.create_trace_header(self.aot_mod.bblock(self.cp_block.as_ref().unwrap()), false)?;
        }

        // FIXME: this section of code needs to be refactored.
        let mut last_blk_is_return = false;
        let mut prev_bid = None;
        while let Some(b) = trace_iter.next() {
            match self.lookup_aot_block(&b) {
                Some(bid) => {
                    // MappedAOTBBlock block
                    if let Some(ref tgtbid) = self.outline_target_blk {
                        // We are currently outlining.
                        if bid.funcidx() == tgtbid.funcidx() {
                            // We are inside the same function that started outlining.
                            if bid.is_entry() {
                                // We are recursing into the function that started
                                // outlining.
                                self.recursion_count += 1;
                            }
                            if self.aot_mod.bblock(&bid).is_return() {
                                // We are returning from the function that started
                                // outlining. This may be one of multiple inlined calls, so
                                // we may not be done outlining just yet.
                                self.recursion_count -= 1;
                            }
                        }
                        if self.recursion_count == 0 && bid == *tgtbid {
                            // We've reached the successor block of the function/block that
                            // started outlining. We are done and can continue processing
                            // blocks normally.
                            self.outline_target_blk = None;
                        } else {
                            // We are outlining so just skip this block.
                            prev_bid = Some(bid);
                            continue;
                        }
                    } else {
                        // We are not outlining. Process blocks normally.
                        if last_blk_is_return {
                            // If the last block had a return terminator, we are returning
                            // from a call, which means the HWT will have recorded an
                            // additional caller block that we'll have to skip.
                            // FIXME: This only applies to the HWT as the SWT doesn't
                            // record these extra blocks.
                            last_blk_is_return = false;
                            prev_bid = Some(bid);
                            continue;
                        }
                        if self.aot_mod.bblock(&bid).is_return() {
                            last_blk_is_return = true;
                        }
                    }

                    // In order to emit guards for conditional branches we need to peek at the next
                    // block.
                    let nextbb = trace_iter.peek().and_then(|x| self.lookup_aot_block(x));
                    self.process_block(&bid, &prev_bid, nextbb)?;
                    if self.cp_block.as_ref() == Some(&bid) {
                        // When using the hardware tracer we will see two control point
                        // blocks here. We must only process one of them. The simplest way
                        // to do this that is compatible with the software tracer is to
                        // start outlining here by setting the outlining stop target to
                        // this blocks successor.
                        let blk = self.aot_mod.bblock(&bid);
                        let br = blk.insts.iter().last();
                        // Unwrap safe: block guaranteed to have instructions.
                        match br.unwrap() {
                            aot_ir::Inst::Br { succ } => {
                                let succbid = BBlockId::new(bid.funcidx(), *succ);
                                self.outline_target_blk = Some(succbid);
                                self.recursion_count = 0;
                            }
                            _ => panic!(),
                        }
                    }
                    prev_bid = Some(bid);
                }
                None => {
                    // UnmappableBBlock block
                    prev_bid = None;
                }
            }
        }

        // If this is a side trace insert a guard that always fails so we can safely return to the
        // beginning of the control point where this trace ended.
        if sti.is_some() {
            let blk = self.aot_mod.bblock(self.cp_block.as_ref().unwrap());
            let cpcall = blk.insts.iter().rev().nth(1).unwrap();
            debug_assert!(cpcall
                .control_point_call_trace_inputs(self.aot_mod)
                .is_some());

            // Make a 0 constant.
            let jitconst = jit_ir::Const::Int(self.jit_mod.int1_tyidx(), 0);
            let constop = jit_ir::Operand::Const(self.jit_mod.insert_const(jitconst)?);

            // Create a guard that will always fail.
            let guard = self.create_guard(&constop, true, cpcall.safepoint().unwrap())?;
            self.jit_mod.push(guard.into())?;
        }

        Ok(self.jit_mod)
    }
}

/// Create JIT IR from the (`aot_mod`, `ta_iter`) tuple.
pub(super) fn build(
    ctr_id: u64,
    aot_mod: &'static Module,
    ta_iter: Box<dyn AOTTraceIterator>,
    sti: Option<Arc<YkSideTraceInfo>>,
    promotions: Box<[usize]>,
) -> Result<jit_ir::Module, CompilationError> {
    TraceBuilder::new(ctr_id, aot_mod, promotions)?.build(ta_iter, sti)
}<|MERGE_RESOLUTION|>--- conflicted
+++ resolved
@@ -2,15 +2,11 @@
 //!
 //! This takes in an (AOT IR, execution trace) pair and constructs a JIT IR trace from it.
 
-<<<<<<< HEAD
-use super::aot_ir::{self, BBlockId, BBlockIdx, BinOp, FuncIdx, Module};
-use super::{jit_ir, AOT_MOD};
-=======
-use super::aot_ir::{self, BBlockId, BinOp, FuncIdx, Module};
+use super::aot_ir::{self, BBlockId, BinOp, BBlockIdx, FuncIdx, Module};
 
 use super::codegen::reg_alloc::{Register, VarLocation};
 use super::{jit_ir::{self, Const}, AOT_MOD};
->>>>>>> d51529ce
+
 use super::YkSideTraceInfo;
 use crate::aotsmp::AOT_STACKMAPS;
 use crate::compile::CompilationError;
@@ -263,15 +259,7 @@
 
         // Decide how to translate each AOT instruction.
         for (iidx, inst) in blk.insts.iter().enumerate() {
-<<<<<<< HEAD
-            
-            let BBlockIdx(n) = bid.bbidx();
-            println!("bb{:?}: {:?}", n, inst);
-            
-            
-=======
             println!("bb{:?}: {:?}", bid.bbidx(), inst);
->>>>>>> d51529ce
             match inst {
                 aot_ir::Inst::Br { .. } => Ok(()),
                 aot_ir::Inst::Load {
