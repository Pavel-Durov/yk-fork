//! The JIT IR trace builder.
//!
//! This takes in an (AOT IR, execution trace) pair and constructs a JIT IR trace from it.

use super::aot_ir::{self, BBlockId, BinOp, Module};
use super::YkSideTraceInfo;
use super::{
    arbbitint::ArbBitInt,
    jit_ir::{self, Const, Operand, PackedOperand, ParamIdx, TraceKind},
    AOT_MOD,
};
use crate::{
    aotsmp::AOT_STACKMAPS,
    compile::{CompilationError, CompiledTrace},
    log::stats::TimingState,
    mt::{TraceId, MT},
    trace::{AOTTraceIterator, TraceAction},
};
<<<<<<< HEAD
use std::env;
use std::sync::LazyLock;
use std::{collections::HashMap, ffi::CString, marker::PhantomData, sync::Arc};
=======
use std::{collections::HashMap, ffi::CString, sync::Arc};
>>>>>>> 6dc1915d
use ykaddr::addr::symbol_to_ptr;

// Flag for verbose logging of trace actions
pub(crate) static TRACE_VERBOSE: LazyLock<bool> =
    LazyLock::new(|| env::var("TRACE_VERBOSE").map(|v| v == "1").unwrap_or(false));

/// Given an execution trace and AOT IR, creates a JIT IR trace.
pub(crate) struct TraceBuilder {
    /// The AOT IR.
    aot_mod: &'static Module,
    /// The JIT IR this struct builds.
    jit_mod: jit_ir::Module,
    /// Maps an AOT instruction to a jit instruction via their index-based IDs.
    local_map: HashMap<aot_ir::InstID, jit_ir::Operand>,
    /// BBlock containing the current control point (i.e. the control point that started this trace).
    cp_block: Option<aot_ir::BBlockId>,
    /// Inlined calls.
    ///
    /// For a valid trace, this always contains at least one element, otherwise the trace returned
    /// out of the function that started tracing, which is problematic.
    frames: Vec<InlinedFrame>,
    /// The block at which to stop outlining.
    outline_target_blk: Option<BBlockId>,
    /// Current count of recursive calls to the function in which outlining was started. Will be 0
    /// if `outline_target_blk` is None.
    recursion_count: usize,
    /// Values promoted to trace-level constants by `yk_promote_*` and `yk_idempotent_promote_*`.
    /// Values are stored as native-endian sequences of bytes: the AOT code must be examined to
    /// determine the size of a given a value at a given point. Currently (and probably forever)
    /// only values that are a multiple of 8 bits are supported.
    promotions: Box<[u8]>,
    /// The trace's current position in the promotions array.
    promote_idx: usize,
    /// The dynamically recorded debug strings, in the order that the corresponding
    /// `yk_debug_str()` calls were encountered in the trace.
    debug_strs: Vec<String>,
    /// The trace's current position in the [Self::debug_strs] vector.
    debug_str_idx: usize,
    /// Local variables that we have inferred to be constant.
    inferred_consts: HashMap<jit_ir::InstIdx, jit_ir::ConstIdx>,
}

impl TraceBuilder {
    /// Create a trace builder.
    ///
    /// Arguments:
    ///  - `aot_mod`: The AOT IR module that the trace flows through.
    ///  - `mtrace`: The mapped trace.
    ///  - `promotions`: Values promoted to constants during runtime.
    ///  - `debug_archors`: Debug strs recorded during runtime.
    fn new(
        _mt: &Arc<MT>,
        tracekind: TraceKind,
        aot_mod: &'static Module,
        ctrid: TraceId,
        promotions: Box<[u8]>,
        debug_strs: Vec<String>,
    ) -> Result<Self, CompilationError> {
        Ok(Self {
            aot_mod,
            jit_mod: jit_ir::Module::new(tracekind, ctrid, aot_mod.global_decls_len())?,
            local_map: HashMap::new(),
            cp_block: None,
            // We have to insert a placeholder frame to represent the place we started tracing, as
            // we don't know where that is yet. We'll update it as soon as we do.
            frames: vec![InlinedFrame {
                funcidx: None,
                callinst: None,
                safepoint: None,
                args: Vec::new(),
            }],
            outline_target_blk: None,
            recursion_count: 0,
            promotions,
            promote_idx: 0,
            debug_strs,
            debug_str_idx: 0,
            inferred_consts: HashMap::new(),
        })
    }

    // Given a mapped block, find the AOT block ID, or return `None` if it is unmapped or it's IR
    // is unavailable (for example it was marked `yk_outline`).
    fn lookup_aot_block(&self, tb: &TraceAction) -> Option<aot_ir::BBlockId> {
        match tb {
            TraceAction::MappedAOTBBlock { func_name, bb } => {
                let func_name = func_name.to_str().unwrap(); // safe: func names are valid UTF-8.
                let func = self.aot_mod.funcidx(func_name);
                if !self.aot_mod.func(func).is_declaration() {
                    Some(aot_ir::BBlockId::new(func, aot_ir::BBlockIdx::new(*bb)))
                } else {
                    None
                }
            }
            TraceAction::UnmappableBBlock => None,
            TraceAction::Promotion => todo!(),
        }
    }

    /// Create the prolog of the trace.
    fn create_trace_header(
        &mut self,
        blk: &'static aot_ir::BBlock,
    ) -> Result<(), CompilationError> {
        // Find the control point call to retrieve the live variables from its safepoint.
        let safepoint = match self.jit_mod.tracekind() {
            TraceKind::HeaderOnly | TraceKind::HeaderAndBody => {
                let mut inst_iter = blk.insts.iter().enumerate().rev();
                let mut safepoint = None;
                for (_, inst) in inst_iter.by_ref() {
                    // Is it a call to the control point, then insert loads for the trace inputs. These
                    // directly reference registers or stack slots in the parent frame and thus don't
                    // necessarily result in machine code during codegen.
                    if inst.is_control_point(self.aot_mod) {
                        safepoint = Some(inst.safepoint().unwrap());
                        break;
                    }
                }
                // If we don't find a safepoint here something has gone wrong with the AOT IR.
                safepoint.unwrap().clone()
            }
            TraceKind::Sidetrace(_) => unreachable!(),
            TraceKind::Connector(ctr) => ctr.safepoint().as_ref().unwrap().clone(),
        };
        self.jit_mod.safepoint = Some(safepoint.clone());
        let (rec, _) = AOT_STACKMAPS
            .as_ref()
            .unwrap()
            .get(usize::try_from(safepoint.id).unwrap());

        debug_assert!(safepoint.lives.len() == rec.live_vars.len());
        for idx in 0..safepoint.lives.len() {
            let aot_op = &safepoint.lives[idx];
            let input_tyidx = self.handle_type(aot_op.type_(self.aot_mod))?;

            // Get the location for this input variable.
            let var = &rec.live_vars[idx];
            if var.len() > 1 {
                todo!("Deal with multi register locations");
            }
            let param_inst = jit_ir::ParamInst::new(ParamIdx::try_from(idx)?, input_tyidx).into();
            self.jit_mod.push(param_inst)?;
            self.jit_mod.push_param(var.get(0).unwrap().clone());
            self.local_map.insert(
                aot_op.to_inst_id(),
                jit_ir::Operand::Var(self.jit_mod.last_inst_idx()),
            );
            self.jit_mod
                .push_body_start_var(jit_ir::Operand::Var(self.jit_mod.last_inst_idx()));
        }
        self.jit_mod.push(jit_ir::Inst::TraceHeaderStart)?;
        Ok(())
    }

    /// Process (skip) promotions and debug strings inside an otherwise outlined block.
    fn process_promotions_and_debug_strs_only(
        &mut self,
        bid: &aot_ir::BBlockId,
    ) -> Result<(), CompilationError> {
        let blk = self.aot_mod.bblock(bid);

        for inst in blk.insts.iter() {
            match inst {
                aot_ir::Inst::Promote { tyidx, .. }
                | aot_ir::Inst::IdempotentPromote { tyidx, .. } => {
                    // Consume the correct number of bytes from the promoted values array.
                    self.promote_idx +=
                        usize::try_from(self.aot_mod.type_(*tyidx).bytew()).unwrap();
                }
                aot_ir::Inst::DebugStr { .. } => {
                    // Skip this debug string.
                    self.debug_str_idx += 1;
                }
                _ => (),
            }
        }
        Ok(())
    }

    /// Walk over a traced AOT block, translating the constituent instructions into the JIT module.
    fn process_block(
        &mut self,
        bid: &aot_ir::BBlockId,
        prevbb: &Option<aot_ir::BBlockId>,
        nextbb: Option<aot_ir::BBlockId>,
    ) -> Result<(), CompilationError> {
        // We have already checked this (and aborted building the trace) at the time we encountered
        // an `Inst::Ret` that would make the frame stack empty.
        assert!(!self.frames.is_empty());

        // unwrap safe: can't trace a block not in the AOT module.
        let blk = self.aot_mod.bblock(bid);

        // Decide how to translate each AOT instruction.
        for (iidx, inst) in blk.insts.iter().enumerate() {
            match inst {
                aot_ir::Inst::Br { .. } => Ok(()),
                aot_ir::Inst::Load {
                    ptr,
                    tyidx,
                    volatile,
                } => self.handle_load(bid, iidx, ptr, tyidx, *volatile),
                // FIXME: ignore remaining instructions after a call.
                aot_ir::Inst::Call {
                    callee,
                    args,
                    safepoint,
                } => {
                    // Get the branch instruction of this block.
                    let nextinst = blk.insts.last().unwrap();
                    self.handle_call(inst, bid, iidx, callee, args, safepoint.as_ref(), nextinst)
                }
                aot_ir::Inst::IndirectCall {
                    ftyidx,
                    callop,
                    args,
                    safepoint,
                } => {
                    // Get the branch instruction of this block.
                    let nextinst = blk.insts.last().unwrap();
                    self.handle_indirectcall(
                        inst, bid, iidx, ftyidx, callop, args, nextinst, safepoint,
                    )
                }
                aot_ir::Inst::Store { tgt, val, volatile } => {
                    self.handle_store(bid, iidx, tgt, val, *volatile)
                }
                aot_ir::Inst::PtrAdd {
                    ptr,
                    const_off,
                    dyn_elem_counts,
                    dyn_elem_sizes,
                    ..
                } => {
                    self.handle_ptradd(bid, iidx, ptr, *const_off, dyn_elem_counts, dyn_elem_sizes)
                }
                aot_ir::Inst::BinaryOp { lhs, binop, rhs } => {
                    self.handle_binop(bid, iidx, *binop, lhs, rhs)
                }
                aot_ir::Inst::ICmp { lhs, pred, rhs, .. } => {
                    self.handle_icmp(bid, iidx, lhs, pred, rhs)
                }
                aot_ir::Inst::CondBr {
                    cond,
                    true_bb,
                    safepoint,
                    ..
                } => self.handle_condbr(bid, safepoint, nextbb.as_ref().unwrap(), cond, true_bb),
                aot_ir::Inst::Cast {
                    cast_kind,
                    val,
                    dest_tyidx,
                } => self.handle_cast(bid, iidx, cast_kind, val, dest_tyidx),
                aot_ir::Inst::Ret { val } => self.handle_ret(bid, iidx, val),
                aot_ir::Inst::Switch {
                    test_val,
                    default_dest,
                    case_values,
                    case_dests,
                    safepoint,
                } => self.handle_switch(
                    bid,
                    iidx,
                    safepoint,
                    nextbb.as_ref().unwrap(),
                    test_val,
                    default_dest,
                    case_values,
                    case_dests,
                ),
                aot_ir::Inst::Phi {
                    incoming_bbs,
                    incoming_vals,
                    ..
                } => {
                    assert_eq!(
                        prevbb.as_ref().map(|x| x.funcidx()),
                        Some(bid.funcidx()),
                        "{:?} {:?}",
                        self.jit_mod.ctrid(),
                        self.jit_mod.insts_len()
                    );
                    self.handle_phi(
                        bid,
                        iidx,
                        &prevbb.as_ref().unwrap().bbidx(),
                        incoming_bbs,
                        incoming_vals,
                    )
                }
                aot_ir::Inst::Select {
                    cond,
                    trueval,
                    falseval,
                } => self.handle_select(bid, iidx, cond, trueval, falseval),
                aot_ir::Inst::LoadArg { arg_idx, .. } => {
                    // Map passed in arguments to their respective LoadArg instructions.
                    let jitop = &self.frames.last().unwrap().args[*arg_idx];
                    let aot_iid =
                        aot_ir::InstID::new(bid.funcidx(), bid.bbidx(), aot_ir::InstIdx::new(iidx));
                    self.local_map.insert(aot_iid, jitop.unpack(&self.jit_mod));
                    Ok(())
                }
                aot_ir::Inst::FCmp { lhs, pred, rhs, .. } => {
                    self.handle_fcmp(bid, iidx, lhs, pred, rhs)
                }
                aot_ir::Inst::Promote {
                    val,
                    tyidx,
                    safepoint,
                } => {
                    // Get the branch instruction of this block.
                    let nextinst = blk.insts.last().unwrap();
                    self.handle_promote(bid, iidx, val, safepoint, tyidx, nextinst)
                }
                aot_ir::Inst::FNeg { val } => self.handle_fneg(bid, iidx, val),
                aot_ir::Inst::DebugStr { .. } => {
                    let nextinst = blk.insts.last().unwrap();
                    self.handle_debug_str(bid, iidx, nextinst)
                }
                aot_ir::Inst::IdempotentPromote { val, .. } => {
                    let nextinst = blk.insts.last().unwrap();
                    self.handle_idempotent_promote(bid, iidx, val, nextinst)
                }
                _ => todo!("{:?}", inst),
            }?;
        }
        Ok(())
    }

    /// Link the AOT IR to the last instruction pushed into the JIT IR.
    ///
    /// This must be called after adding a JIT IR instruction which has a return value.
    fn link_iid_to_last_inst(&mut self, bid: &aot_ir::BBlockId, aot_inst_idx: usize) {
        let aot_iid = aot_ir::InstID::new(
            bid.funcidx(),
            bid.bbidx(),
            aot_ir::InstIdx::new(aot_inst_idx),
        );
        // The unwrap is safe because we've already inserted an element at this index and proven
        // that the index is in bounds.
        self.local_map
            .insert(aot_iid, jit_ir::Operand::Var(self.jit_mod.last_inst_idx()));
    }

    fn copy_inst(
        &mut self,
        jit_inst: jit_ir::Inst,
        bid: &aot_ir::BBlockId,
        aot_inst_idx: usize,
    ) -> Result<(), CompilationError> {
        if jit_inst.def_type(&self.jit_mod).is_some() {
            // If the AOT instruction defines a new value, then add it to the local map.
            self.jit_mod.push(jit_inst)?;
            self.link_iid_to_last_inst(bid, aot_inst_idx);
        } else {
            self.jit_mod.push(jit_inst)?;
        }
        Ok(())
    }

    /// Translate a global variable use.
    fn handle_global(
        &mut self,
        idx: aot_ir::GlobalDeclIdx,
    ) -> Result<jit_ir::GlobalDeclIdx, CompilationError> {
        let aot_global = self.aot_mod.global_decl(idx);
        let jit_global = jit_ir::GlobalDecl::new(
            CString::new(aot_global.name()).unwrap(),
            aot_global.is_threadlocal(),
            idx,
        );
        self.jit_mod.insert_global_decl(jit_global)
    }

    /// Translate a constant value.
    fn handle_const(
        &mut self,
        aot_const: &aot_ir::Const,
    ) -> Result<jit_ir::Const, CompilationError> {
        let aot_const = aot_const.unwrap_val();
        let bytes = aot_const.bytes();
        match self.aot_mod.type_(aot_const.tyidx()) {
            aot_ir::Ty::Integer(x) => {
                // FIXME: It would be better if the AOT IR had converted these integers in advance
                // rather than doing this dance here.
                let v = match x.bitw() {
                    1 | 8 => {
                        debug_assert_eq!(bytes.len(), 1);
                        u64::from(bytes[0])
                    }
                    16 => {
                        debug_assert_eq!(bytes.len(), 2);
                        u64::from(u16::from_ne_bytes([bytes[0], bytes[1]]))
                    }
                    32 => {
                        debug_assert_eq!(bytes.len(), 4);
                        u64::from(u32::from_ne_bytes([bytes[0], bytes[1], bytes[2], bytes[3]]))
                    }
                    64 => {
                        debug_assert_eq!(bytes.len(), 8);
                        u64::from_ne_bytes([
                            bytes[0], bytes[1], bytes[2], bytes[3], bytes[4], bytes[5], bytes[6],
                            bytes[7],
                        ])
                    }
                    _ => todo!("{}", x.bitw()),
                };
                let jit_tyidx = self.jit_mod.insert_ty(jit_ir::Ty::Integer(x.bitw()))?;
                Ok(jit_ir::Const::Int(
                    jit_tyidx,
                    ArbBitInt::from_u64(x.bitw(), v),
                ))
            }
            aot_ir::Ty::Float(fty) => {
                let jit_tyidx = self.jit_mod.insert_ty(jit_ir::Ty::Float(fty.clone()))?;
                // unwrap cannot fail if the AOT IR is valid.
                let val = f64::from_ne_bytes(bytes[0..8].try_into().unwrap());
                Ok(jit_ir::Const::Float(jit_tyidx, val))
            }
            aot_ir::Ty::Ptr => {
                let val: usize;
                #[cfg(target_arch = "x86_64")]
                {
                    debug_assert_eq!(bytes.len(), 8);
                    val = usize::from_ne_bytes([
                        bytes[0], bytes[1], bytes[2], bytes[3], bytes[4], bytes[5], bytes[6],
                        bytes[7],
                    ]);
                }
                Ok(jit_ir::Const::Ptr(val))
            }
            x => todo!("{x:?}"),
        }
    }

    /// Translate an operand.
    fn handle_operand(
        &mut self,
        op: &aot_ir::Operand,
    ) -> Result<jit_ir::Operand, CompilationError> {
        match op {
            aot_ir::Operand::LocalVariable(iid) => {
                Ok(self.local_map[iid].decopy(&self.jit_mod).clone())
            }
            aot_ir::Operand::Const(cidx) => {
                let jit_const = self.handle_const(self.aot_mod.const_(*cidx))?;
                Ok(jit_ir::Operand::Const(
                    self.jit_mod.insert_const(jit_const)?,
                ))
            }
            aot_ir::Operand::Global(gd_idx) => {
                let load = jit_ir::LookupGlobalInst::new(self.handle_global(*gd_idx)?)?;
                self.jit_mod.push_and_make_operand(load.into())
            }
            aot_ir::Operand::Func(fidx) => {
                // We reduce a function operand to a constant pointer.
                let aot_func = self.aot_mod.func(*fidx);
                let fname = aot_func.name();
                let vaddr = symbol_to_ptr(fname).unwrap();
                let cidx = self
                    .jit_mod
                    .insert_const(jit_ir::Const::Ptr(vaddr as usize))
                    .unwrap();
                Ok(jit_ir::Operand::Const(cidx))
            }
        }
    }

    /// Translate a type.
    fn handle_type(&mut self, aot_type: &aot_ir::Ty) -> Result<jit_ir::TyIdx, CompilationError> {
        let jit_ty = match aot_type {
            aot_ir::Ty::Void => jit_ir::Ty::Void,
            aot_ir::Ty::Integer(x) => jit_ir::Ty::Integer(x.bitw()),
            aot_ir::Ty::Ptr => jit_ir::Ty::Ptr,
            aot_ir::Ty::Func(ft) => {
                let mut jit_args = Vec::new();
                for aot_arg_tyidx in ft.arg_tyidxs() {
                    let jit_ty = self.handle_type(self.aot_mod.type_(*aot_arg_tyidx))?;
                    jit_args.push(jit_ty);
                }
                let jit_retty = self.handle_type(self.aot_mod.type_(ft.ret_ty()))?;
                jit_ir::Ty::Func(jit_ir::FuncTy::new(jit_args, jit_retty, ft.is_vararg()))
            }
            aot_ir::Ty::Struct(_st) => todo!(),
            aot_ir::Ty::Float(ft) => {
                let inner = match ft {
                    aot_ir::FloatTy::Float => jit_ir::FloatTy::Float,
                    aot_ir::FloatTy::Double => jit_ir::FloatTy::Double,
                };
                jit_ir::Ty::Float(inner)
            }
            aot_ir::Ty::Unimplemented(s) => jit_ir::Ty::Unimplemented(s.to_owned()),
        };
        self.jit_mod.insert_ty(jit_ty)
    }

    /// Translate a function.
    fn handle_func(
        &mut self,
        aot_idx: aot_ir::FuncIdx,
    ) -> Result<jit_ir::FuncDeclIdx, CompilationError> {
        let aot_func = self.aot_mod.func(aot_idx);
        let jit_func = jit_ir::FuncDecl::new(
            aot_func.name().to_owned(),
            self.handle_type(self.aot_mod.type_(aot_func.tyidx()))?,
        );
        self.jit_mod.insert_func_decl(jit_func)
    }

    /// Translate binary operations such as add, sub, mul, etc.
    fn handle_binop(
        &mut self,
        bid: &aot_ir::BBlockId,
        aot_inst_idx: usize,
        binop: aot_ir::BinOp,
        lhs: &aot_ir::Operand,
        rhs: &aot_ir::Operand,
    ) -> Result<(), CompilationError> {
        let lhs = self.handle_operand(lhs)?;
        let rhs = self.handle_operand(rhs)?;
        let inst = jit_ir::BinOpInst::new(lhs, binop, rhs).into();
        self.copy_inst(inst, bid, aot_inst_idx)
    }

    /// Create a guard.
    ///
    /// The guard fails if `cond` is not `expect`.
    fn create_guard(
        &mut self,
        bid: &aot_ir::BBlockId,
        cond: &jit_ir::Operand,
        expect: bool,
        safepoint: &'static aot_ir::DeoptSafepoint,
    ) -> Result<jit_ir::GuardInst, CompilationError> {
        // Assign this branch's stackmap to the current frame.
        self.frames.last_mut().unwrap().safepoint = Some(safepoint);

        // Collect the safepoint IDs and live variables from this conditional branch and the
        // previous frames to store inside the guard.
        // Unwrap-safe as each frame at this point must have a safepoint associated with it.
        let mut live_vars = Vec::new(); // (AOT var, JIT var) pairs
        let mut callframes = Vec::new();
        for frame in &self.frames {
            let safepoint = frame.safepoint.unwrap();
            // All the `unwrap`s are safe as we've filled in the necessary information during trace
            // building.
            callframes.push(jit_ir::InlinedFrame::new(
                frame.callinst.clone(),
                frame.funcidx.unwrap(),
                frame.safepoint.unwrap(),
                // We don't need to copy the arguments since they are only required for LoadArg
                // instructions which we won't see at the beginning of a sidetrace.
                Vec::new(),
            ));

            // Collect live variables.
            for op in safepoint.lives.iter() {
                match op {
                    aot_ir::Operand::LocalVariable(iid) => {
                        match self.local_map[iid] {
                            jit_ir::Operand::Var(liidx) => {
                                // If, as often happens, a guard has in its live set the boolean
                                // variable used as the condition, we can convert this into a
                                // constant. For example if we have e.g.:
                                //
                                // ```
                                // %10: i1 = ...
                                // guard true, %10 [...: %10]
                                // ```
                                //
                                // then if the guard fails we know %10 was false and the guard is
                                // therefore equivalent to:
                                //
                                // ```
                                // %10: i1 = ...
                                // guard true, %10 [...: 0i1]
                                // ```
                                //
                                // Rewriting it in this form makes code further down the chain
                                // simpler, because it means it doesn't have to be clever when
                                // analysing a guard's live variables.
                                match cond {
                                    Operand::Var(cond_idx) if *cond_idx == liidx => {
                                        let cidx = if expect {
                                            self.jit_mod.false_constidx()
                                        } else {
                                            self.jit_mod.true_constidx()
                                        };
                                        live_vars.push((
                                            iid.clone(),
                                            PackedOperand::new(&jit_ir::Operand::Const(cidx)),
                                        ));
                                    }
                                    _ => {
                                        live_vars.push((
                                            iid.clone(),
                                            PackedOperand::new(&jit_ir::Operand::Var(liidx)),
                                        ));
                                    }
                                }
                            }
                            jit_ir::Operand::Const(cidx) => {
                                live_vars.push((
                                    iid.clone(),
                                    PackedOperand::new(&jit_ir::Operand::Const(cidx)),
                                ));
                            }
                        }
                    }
                    _ => panic!(), // IR malformed.
                }
            }
        }

        let gi = jit_ir::GuardInfo::new(bid.clone(), live_vars, callframes, safepoint.id);
        let gi_idx = self.jit_mod.push_guardinfo(gi)?;

        // Can we infer a constant from this?
        //
        // If this is a `guard true` and the condition is a `eq` with a constant, then we have
        // inferred a constant *after* the guard.
        if expect {
            match cond {
                jit_ir::Operand::Var(iidx) => {
                    // Using `inst_nocopy()` here because `Inst::Const` can arise.
                    if let jit_ir::Inst::ICmp(icmp) = self.jit_mod.inst_nocopy(*iidx).unwrap()
                        && let jit_ir::Operand::Const(const_rhs) = icmp.rhs(&self.jit_mod)
                        && let jit_ir::Operand::Var(var_lhs) = icmp.lhs(&self.jit_mod)
                        && icmp.predicate() == jit_ir::Predicate::Equal
                    {
                        // Check we store a canonical (de-copied) instruction index.
                        assert!(self.jit_mod.inst_nocopy(var_lhs).is_some());
                        self.inferred_consts.insert(var_lhs, const_rhs);
                    }
                }
                jit_ir::Operand::Const(_) => todo!(),
            };
        }

        Ok(jit_ir::GuardInst::new(cond.clone(), expect, gi_idx))
    }

    /// Translate a conditional `Br` instruction.
    fn handle_condbr(
        &mut self,
        bid: &aot_ir::BBlockId,
        safepoint: &'static aot_ir::DeoptSafepoint,
        next_bb: &aot_ir::BBlockId,
        cond: &aot_ir::Operand,
        true_bb: &aot_ir::BBlockIdx,
    ) -> Result<(), CompilationError> {
        let jit_cond = self.handle_operand(cond)?;
        let guard = self.create_guard(bid, &jit_cond, *true_bb == next_bb.bbidx(), safepoint)?;
        self.jit_mod.push(guard.into())?;
        Ok(())
    }

    fn handle_ret(
        &mut self,
        _bid: &aot_ir::BBlockId,
        _aot_inst_idx: usize,
        val: &Option<aot_ir::Operand>,
    ) -> Result<(), CompilationError> {
        // If this `unwrap` fails, it means that early return detection in `mt.rs` is not working
        // as expected.
        let frame = self.frames.pop().unwrap();
        if !self.frames.is_empty() {
            if let Some(val) = val {
                let op = self.handle_operand(val)?;
                self.local_map.insert(frame.callinst.unwrap(), op);
            }
            Ok(())
        } else {
            // We've returned out of the function that started tracing, which isn't allowed.
            Err(CompilationError::General(
                "returned from function that started tracing".into(),
            ))
        }
    }

    /// Translate a `ICmp` instruction.
    fn handle_icmp(
        &mut self,
        bid: &aot_ir::BBlockId,
        aot_inst_idx: usize,
        lhs: &aot_ir::Operand,
        pred: &aot_ir::Predicate,
        rhs: &aot_ir::Operand,
    ) -> Result<(), CompilationError> {
        let inst =
            jit_ir::ICmpInst::new(self.handle_operand(lhs)?, *pred, self.handle_operand(rhs)?)
                .into();
        self.copy_inst(inst, bid, aot_inst_idx)
    }

    fn handle_fcmp(
        &mut self,
        bid: &aot_ir::BBlockId,
        aot_inst_idx: usize,
        lhs: &aot_ir::Operand,
        pred: &aot_ir::FloatPredicate,
        rhs: &aot_ir::Operand,
    ) -> Result<(), CompilationError> {
        let inst =
            jit_ir::FCmpInst::new(self.handle_operand(lhs)?, *pred, self.handle_operand(rhs)?)
                .into();
        self.copy_inst(inst, bid, aot_inst_idx)
    }

    /// Translate a `Load` instruction.
    fn handle_load(
        &mut self,
        bid: &aot_ir::BBlockId,
        aot_inst_idx: usize,
        ptr: &aot_ir::Operand,
        tyidx: &aot_ir::TyIdx,
        volatile: bool,
    ) -> Result<(), CompilationError> {
        let inst = jit_ir::LoadInst::new(
            self.handle_operand(ptr)?,
            self.handle_type(self.aot_mod.type_(*tyidx))?,
            volatile,
        )
        .into();
        self.copy_inst(inst, bid, aot_inst_idx)
    }

    #[allow(clippy::too_many_arguments)]
    fn handle_indirectcall(
        &mut self,
        inst: &'static aot_ir::Inst,
        bid: &aot_ir::BBlockId,
        aot_inst_idx: usize,
        ftyidx: &aot_ir::TyIdx,
        callop: &aot_ir::Operand,
        args: &[aot_ir::Operand],
        nextinst: &'static aot_ir::Inst,
        safepoint: &'static aot_ir::DeoptSafepoint,
    ) -> Result<(), CompilationError> {
        debug_assert!(!inst.is_debug_call(self.aot_mod));

        let jit_callop = self.handle_operand(callop)?;
        if let jit_ir::Operand::Var(callee_iidx) = jit_callop {
            // let callee = self.jit_mod.inst(callee_iidx);
            if let Some(cidx) = self.inferred_consts.get(&callee_iidx) {
                // The callee is constant. We can treat this *indirect* call as if it were a
                // *direct* call, and maybe even inline it.
                let Const::Ptr(vaddr) = self.jit_mod.const_(*cidx) else {
                    panic!();
                };
                // Find the function the constant pointer is referring to.
                let dli = ykaddr::addr::dladdr(*vaddr).unwrap();
                assert_eq!(dli.dli_saddr(), *vaddr);
                let callee = self
                    .aot_mod
                    .funcidx(dli.dli_sname().unwrap().to_str().unwrap());
                return self.direct_call_impl(
                    bid,
                    aot_inst_idx,
                    &callee,
                    args,
                    Some(safepoint),
                    nextinst,
                );
            }
        }

        // Convert AOT args to JIT args.
        let mut jit_args = Vec::new();
        for arg in args {
            jit_args.push(self.handle_operand(arg)?);
        }

        // While we can work out if this is a mappable call or not by loooking at the next block,
        // this unfortunately doesn't tell us whether the call has been annotated with
        // "yk_outline". For now we have to be conservative here and outline all indirect calls.
        // One solution would be to stop including the AOT IR for functions annotated with
        // "yk_outline". Any mappable, indirect call is then guaranteed to be inline safe.
        self.outline_until_after_call(bid, nextinst);

        let jit_tyidx = self.handle_type(self.aot_mod.type_(*ftyidx))?;
        let inst =
            jit_ir::IndirectCallInst::new(&mut self.jit_mod, jit_tyidx, jit_callop, jit_args)?;
        let idx = self.jit_mod.push_indirect_call(inst)?;
        self.copy_inst(jit_ir::Inst::IndirectCall(idx), bid, aot_inst_idx)
    }

    /// Handle a *direct* call instruction.
    fn handle_call(
        &mut self,
        inst: &'static aot_ir::Inst,
        bid: &aot_ir::BBlockId,
        aot_inst_idx: usize,
        callee: &aot_ir::FuncIdx,
        args: &[aot_ir::Operand],
        safepoint: Option<&'static aot_ir::DeoptSafepoint>,
        nextinst: &'static aot_ir::Inst,
    ) -> Result<(), CompilationError> {
        // Ignore special functions that we neither want to inline nor copy.
        if inst.is_debug_call(self.aot_mod) {
            return Ok(());
        }
        // Ignore software tracer calls. Software tracer inserts
        // `__yk_trace_basicblock` instruction calls into the beginning of
        // every basic block. These calls can be ignored as they are
        // only used to collect runtime information for the tracer itself.
        if AOT_MOD.func(*callee).name() == "__yk_trace_basicblock"
            || AOT_MOD.func(*callee).name() == "__yk_trace_basicblock_dummy"
        {
            return Ok(());
        }

        if inst.is_control_point(self.aot_mod) {
            return Ok(());
        }

        self.direct_call_impl(bid, aot_inst_idx, callee, args, safepoint, nextinst)
    }

    fn direct_call_impl(
        &mut self,
        bid: &aot_ir::BBlockId,
        aot_inst_idx: usize,
        callee: &aot_ir::FuncIdx,
        args: &[aot_ir::Operand],
        safepoint: Option<&'static aot_ir::DeoptSafepoint>,
        nextinst: &'static aot_ir::Inst,
    ) -> Result<(), CompilationError> {
        // Convert AOT args to JIT args.
        let mut jit_args = Vec::new();
        for arg in args {
            match self.handle_operand(arg)? {
                jit_ir::Operand::Const(c) => {
                    // We don't want to do constant propagation here as it makes our life harder
                    // creating guards. Instead we simply create a `Const` instruction here and
                    // reference that.
                    let inst = jit_ir::Inst::Const(c);
                    self.jit_mod.push(inst)?;
                    let op = jit_ir::Operand::Var(self.jit_mod.last_inst_idx());
                    jit_args.push(op);
                }
                op => jit_args.push(op),
            }
        }

        // Check if this is a recursive call by scanning the call stack for the callee.
        let is_recursive = self.frames.iter().any(|f| f.funcidx == Some(*callee));

        let func = self.aot_mod.func(*callee);
        if !func.is_declaration()
            && !func.is_outline()
            && !func.is_idempotent()
            && !func.contains_call_to(self.aot_mod, "llvm.va_start")
            && !is_recursive
        {
            // This is a mappable call that we want to inline.
            debug_assert!(safepoint.is_some());
            // Assign safepoint to the current frame.
            // Unwrap is safe as there's always at least one frame.
            self.frames.last_mut().unwrap().safepoint = safepoint;
            // Create a new frame for the inlined call and pass in the arguments of the caller.
            let aot_iid = aot_ir::InstID::new(
                bid.funcidx(),
                bid.bbidx(),
                aot_ir::InstIdx::new(aot_inst_idx),
            );
            self.frames.push(InlinedFrame {
                funcidx: Some(*callee),
                callinst: Some(aot_iid),
                safepoint: None,
                args: jit_args.iter().map(PackedOperand::new).collect::<Vec<_>>(),
            });
            Ok(())
        } else {
            // This call can't be inlined. It is either unmappable (a declaration or an indirect
            // call) or the compiler annotated it with `yk_outline`.
            self.outline_until_after_call(bid, nextinst);
            let jit_func_decl_idx = self.handle_func(*callee)?;
            let inst = jit_ir::DirectCallInst::new(
                &mut self.jit_mod,
                jit_func_decl_idx,
                jit_args,
                None, // Note: the `idem_const` field may be populated later.
            )?
            .into();
            self.copy_inst(inst, bid, aot_inst_idx)
        }
    }

    fn handle_store(
        &mut self,
        bid: &aot_ir::BBlockId,
        aot_inst_idx: usize,
        tgt: &aot_ir::Operand,
        val: &aot_ir::Operand,
        volatile: bool,
    ) -> Result<(), CompilationError> {
        let inst = jit_ir::StoreInst::new(
            self.handle_operand(tgt)?,
            self.handle_operand(val)?,
            volatile,
        )
        .into();
        self.copy_inst(inst, bid, aot_inst_idx)
    }

    fn handle_ptradd(
        &mut self,
        bid: &aot_ir::BBlockId,
        aot_inst_idx: usize,
        ptr: &aot_ir::Operand,
        const_off: isize,
        dyn_elem_counts: &[aot_ir::Operand],
        dyn_elem_sizes: &[usize],
    ) -> Result<(), CompilationError> {
        // First apply the constant offset.
        let mut jit_ptr = self.handle_operand(ptr)?;
        if const_off != 0 {
            let off_i32 = i32::try_from(const_off).map_err(|_| {
                CompilationError::LimitExceeded("ptradd constant offset doesn't fit in i32".into())
            })?;
            jit_ptr = self
                .jit_mod
                .push_and_make_operand(jit_ir::PtrAddInst::new(jit_ptr, off_i32).into())?;
        } else {
            jit_ptr = match jit_ptr {
                Operand::Var(iidx) => self
                    .jit_mod
                    .push_and_make_operand(jit_ir::Inst::Copy(iidx))?,
                _ => todo!(),
            }
        }

        // Now apply any dynamic indices.
        //
        // Each offset is the number of elements multiplied by the byte size of an element.
        for (num_elems, elem_size) in dyn_elem_counts.iter().zip(dyn_elem_sizes) {
            let num_elems = self.handle_operand(num_elems)?;
            // If the element count is not the same width as LLVM's GEP index type, then we have to
            // sign extend it up (or truncate it down) to the right size. To date I've been unable
            // to get clang to emit code that would require an extend or truncate, so for now it's
            // a todo.
            if num_elems.byte_size(&self.jit_mod) * 8 != self.aot_mod.ptr_off_bitsize().into() {
                todo!();
            }
            let elem_size = u16::try_from(*elem_size).map_err(|_| {
                CompilationError::LimitExceeded("ptradd elem size doesn't fit in u16".into())
            })?;
            jit_ptr = self.jit_mod.push_and_make_operand(
                jit_ir::DynPtrAddInst::new(jit_ptr, num_elems, elem_size).into(),
            )?;
        }
        self.link_iid_to_last_inst(bid, aot_inst_idx);
        Ok(())
    }

    fn handle_cast(
        &mut self,
        bid: &aot_ir::BBlockId,
        aot_inst_idx: usize,
        cast_kind: &aot_ir::CastKind,
        val: &aot_ir::Operand,
        dest_tyidx: &aot_ir::TyIdx,
    ) -> Result<(), CompilationError> {
        let inst = match cast_kind {
            aot_ir::CastKind::SExt => jit_ir::SExtInst::new(
                &self.handle_operand(val)?,
                self.handle_type(self.aot_mod.type_(*dest_tyidx))?,
            )
            .into(),
            aot_ir::CastKind::ZeroExtend => jit_ir::ZExtInst::new(
                &self.handle_operand(val)?,
                self.handle_type(self.aot_mod.type_(*dest_tyidx))?,
            )
            .into(),
            aot_ir::CastKind::Trunc => jit_ir::TruncInst::new(
                &self.handle_operand(val)?,
                self.handle_type(self.aot_mod.type_(*dest_tyidx))?,
            )
            .into(),
            aot_ir::CastKind::SIToFP => jit_ir::SIToFPInst::new(
                &self.handle_operand(val)?,
                self.handle_type(self.aot_mod.type_(*dest_tyidx))?,
            )
            .into(),
            aot_ir::CastKind::FPExt => jit_ir::FPExtInst::new(
                &self.handle_operand(val)?,
                self.handle_type(self.aot_mod.type_(*dest_tyidx))?,
            )
            .into(),
            aot_ir::CastKind::FPToSI => jit_ir::FPToSIInst::new(
                &self.handle_operand(val)?,
                self.handle_type(self.aot_mod.type_(*dest_tyidx))?,
            )
            .into(),
            aot_ir::CastKind::BitCast => jit_ir::BitCastInst::new(
                &self.handle_operand(val)?,
                self.handle_type(self.aot_mod.type_(*dest_tyidx))?,
            )
            .into(),
            aot_ir::CastKind::PtrToInt => jit_ir::PtrToIntInst::new(
                &self.handle_operand(val)?,
                self.handle_type(self.aot_mod.type_(*dest_tyidx))?,
            )
            .into(),
            aot_ir::CastKind::IntToPtr => {
                jit_ir::IntToPtrInst::new(&self.handle_operand(val)?).into()
            }
            aot_ir::CastKind::UIToFP => jit_ir::UIToFPInst::new(
                &self.handle_operand(val)?,
                self.handle_type(self.aot_mod.type_(*dest_tyidx))?,
            )
            .into(),
        };
        self.copy_inst(inst, bid, aot_inst_idx)
    }

    #[allow(clippy::too_many_arguments)]
    fn handle_switch(
        &mut self,
        bid: &aot_ir::BBlockId,
        aot_inst_idx: usize,
        safepoint: &'static aot_ir::DeoptSafepoint,
        next_bb: &aot_ir::BBlockId,
        test_val: &aot_ir::Operand,
        default_dest: &aot_ir::BBlockIdx,
        case_values: &[u64],
        case_dests: &[aot_ir::BBlockIdx],
    ) -> Result<(), CompilationError> {
        if case_values.is_empty() {
            // Degenerate switch. Not sure it can even happen.
            panic!();
        }

        let jit_tyidx = self.handle_type(test_val.type_(self.aot_mod))?;
        let bitw = self.jit_mod.type_(jit_tyidx).bitw().unwrap();

        // Find out which case we traced.
        let guard = match case_dests.iter().position(|&cd| cd == next_bb.bbidx()) {
            Some(cidx) => {
                // A non-default case was traced.
                let val = case_values[cidx];
                let bb = case_dests[cidx];

                // Build the constant value to guard.
                let jit_const = jit_ir::Const::Int(jit_tyidx, ArbBitInt::from_u64(bitw, val));
                let jit_const_opnd = jit_ir::Operand::Const(self.jit_mod.insert_const(jit_const)?);

                // Perform the comparison.
                let jit_test_val = self.handle_operand(test_val)?;
                let cmp_inst =
                    jit_ir::ICmpInst::new(jit_test_val, jit_ir::Predicate::Equal, jit_const_opnd);
                let jit_cond = self.jit_mod.push_and_make_operand(cmp_inst.into())?;

                // Guard the result of the comparison.
                self.create_guard(bid, &jit_cond, bb == next_bb.bbidx(), safepoint)?
            }
            None => {
                // If this assertion fails then the basic block that was executed next wasn't an
                // arm of the switch and something has gone wrong.
                assert_eq!(&next_bb.bbidx(), default_dest);

                // The default case was traced.
                //
                // We need a guard that expresses that `test_val` was not any of the `case_values`.
                // We encode this in the JIT IR like:
                //
                //     member = test_val == case_val1 || ... || test_val == case_valN
                //     guard member == 0
                //
                // OPT: This could be much more efficient if we introduced a special "none of these
                // values" guard. It could codegen the comparisons into a bitfield and efficiently
                // bitwise OR a whole word's worth of comparison outcomes at once.
                //
                // OPT: Also depending on the shape of the cases you may be able to optimise. e.g.
                // if they are a consecutive run, you could do a range check instead of all of
                // these comparisons.
                let mut cmps_opnds = Vec::new();
                for cv in case_values {
                    // Build a constant of the case value.
                    let jit_const = jit_ir::Const::Int(jit_tyidx, ArbBitInt::from_u64(bitw, *cv));
                    let jit_const_opnd =
                        jit_ir::Operand::Const(self.jit_mod.insert_const(jit_const)?);

                    // Do the comparison.
                    let jit_test_val = self.handle_operand(test_val)?;
                    let cmp = jit_ir::ICmpInst::new(
                        jit_test_val,
                        jit_ir::Predicate::Equal,
                        jit_const_opnd,
                    );
                    cmps_opnds.push(self.jit_mod.push_and_make_operand(cmp.into())?);
                }

                // OR together all the equality tests.
                let mut jit_cond = None;
                for cmp in cmps_opnds {
                    if jit_cond.is_none() {
                        jit_cond = Some(cmp);
                    } else {
                        // unwrap can't fail due to the above.
                        let lhs = jit_cond.take().unwrap();
                        let or = jit_ir::BinOpInst::new(lhs, BinOp::Or, cmp);
                        jit_cond = Some(self.jit_mod.push_and_make_operand(or.into())?);
                    }
                }

                // Guard the result of ORing all the comparisons together.
                // unwrap can't fail: we already disregarded degenerate switches with no
                // non-default cases.
                self.create_guard(bid, &jit_cond.unwrap(), false, safepoint)?
            }
        };
        self.copy_inst(guard.into(), bid, aot_inst_idx)
    }

    fn handle_phi(
        &mut self,
        bid: &aot_ir::BBlockId,
        aot_inst_idx: usize,
        prev_bb: &aot_ir::BBlockIdx,
        incoming_bbs: &[aot_ir::BBlockIdx],
        incoming_vals: &[aot_ir::Operand],
    ) -> Result<(), CompilationError> {
        // If the IR is well-formed the indexing and unwrap() here will not fail.
        let chosen_val = &incoming_vals[incoming_bbs.iter().position(|bb| bb == prev_bb).unwrap()];
        let aot_iit = aot_ir::InstID::new(
            bid.funcidx(),
            bid.bbidx(),
            aot_ir::InstIdx::new(aot_inst_idx),
        );
        let op = match self.handle_operand(chosen_val)? {
            jit_ir::Operand::Const(c) => {
                // We don't want to do constant propagation here as it makes our life harder
                // creating guards. Instead we simply create a `Const` instruction here and
                // reference that.
                let inst = jit_ir::Inst::Const(c);
                self.jit_mod.push(inst)?;
                jit_ir::Operand::Var(self.jit_mod.last_inst_idx())
            }
            op => op,
        };
        self.local_map.insert(aot_iit, op);
        Ok(())
    }

    fn handle_select(
        &mut self,
        bid: &aot_ir::BBlockId,
        aot_inst_idx: usize,
        cond: &aot_ir::Operand,
        trueval: &aot_ir::Operand,
        falseval: &aot_ir::Operand,
    ) -> Result<(), CompilationError> {
        let inst = jit_ir::SelectInst::new(
            self.handle_operand(cond)?,
            self.handle_operand(trueval)?,
            self.handle_operand(falseval)?,
        )
        .into();
        self.copy_inst(inst, bid, aot_inst_idx)
    }

    /// Turn outlining until the specified call has been consumed from the trace.
    ///
    /// `terminst` is the terminating instruction immediately after the call, guaranteed to be
    /// present due to ykllvm's block splitting pass.
    ///
    /// `bid` is the [BBlockId] containing the call.
    fn outline_until_after_call(&mut self, bid: &BBlockId, terminst: &'static aot_ir::Inst) {
        match terminst {
            aot_ir::Inst::Br { succ } => {
                // We can only stop outlining when we see the succesor block and we are not in
                // the middle of recursion.
                let succbid = BBlockId::new(bid.funcidx(), *succ);
                self.outline_target_blk = Some(succbid);
                self.recursion_count = 0;
            }
            aot_ir::Inst::CondBr { .. } => {
                // Currently, the successor of a call is always an unconditional branch due to
                // the block spitting pass. However, there's a FIXME in that pass which could
                // lead to conditional branches showing up here. Leave a todo here so we know
                // when this happens.
                todo!()
            }
            _ => panic!(),
        }
    }

    /// Consume bytes from `self.promotions` and build a constant from them of type `tyidx`.
    fn promote_bytes_to_const(
        &mut self,
        tyidx: jit_ir::TyIdx,
    ) -> Result<jit_ir::ConstIdx, CompilationError> {
        let ty = self.jit_mod.type_(tyidx);
        let c = match ty {
            jit_ir::Ty::Void => unreachable!(),
            jit_ir::Ty::Integer(bitw) => {
                let bytew = ty.byte_size().unwrap();
                let v = match *bitw {
                    64 => u64::from_ne_bytes(
                        self.promotions[self.promote_idx..self.promote_idx + bytew]
                            .try_into()
                            .unwrap(),
                    ),
                    32 => u64::from(u32::from_ne_bytes(
                        self.promotions[self.promote_idx..self.promote_idx + bytew]
                            .try_into()
                            .unwrap(),
                    )),
                    x => todo!("{x}"),
                };
                self.promote_idx += bytew;
                Const::Int(tyidx, ArbBitInt::from_u64(*bitw, v))
            }
            jit_ir::Ty::Ptr => {
                let bytew = ty.byte_size().unwrap();
                assert_eq!(bytew, std::mem::size_of::<usize>());
                let v = usize::from_ne_bytes(
                    self.promotions[self.promote_idx..self.promote_idx + bytew]
                        .try_into()
                        .unwrap(),
                );
                self.promote_idx += bytew;
                Const::Ptr(v)
            }
            jit_ir::Ty::Func(_) => todo!(),
            jit_ir::Ty::Float(_) => todo!(),
            jit_ir::Ty::Unimplemented(_) => todo!(),
        };
        self.jit_mod.insert_const(c)
    }

    fn handle_promote(
        &mut self,
        bid: &aot_ir::BBlockId,
        aot_inst_idx: usize,
        val: &aot_ir::Operand,
        safepoint: &'static aot_ir::DeoptSafepoint,
        tyidx: &aot_ir::TyIdx,
        nextinst: &'static aot_ir::Inst,
    ) -> Result<(), CompilationError> {
        self.outline_until_after_call(bid, nextinst);
        match self.handle_operand(val)? {
            jit_ir::Operand::Var(ref_iidx) => {
                self.jit_mod.push(jit_ir::Inst::Copy(ref_iidx))?;
                self.link_iid_to_last_inst(bid, aot_inst_idx);

                // Insert a guard to ensure the trace only runs if the value we encounter is the
                // same each time.
                let tyidx = self.handle_type(self.aot_mod.type_(*tyidx))?;
                // Create the constant from the runtime value.
                let cidx = self.promote_bytes_to_const(tyidx)?;
                let cmp_instr = jit_ir::ICmpInst::new(
                    jit_ir::Operand::Var(self.jit_mod.last_inst_idx()),
                    aot_ir::Predicate::Equal,
                    jit_ir::Operand::Const(cidx),
                );
                let jit_cond = self.jit_mod.push_and_make_operand(cmp_instr.into())?;
                let guard = self.create_guard(bid, &jit_cond, true, safepoint)?;
                self.copy_inst(guard.into(), bid, aot_inst_idx)
            }
            jit_ir::Operand::Const(_cidx) => todo!(),
        }
    }

    fn handle_idempotent_promote(
        &mut self,
        bid: &aot_ir::BBlockId,
        aot_inst_idx: usize,
        val: &aot_ir::Operand,
        nextinst: &'static aot_ir::Inst,
    ) -> Result<(), CompilationError> {
        // Sanity check: the callee whose return value was recorded must have been idempotent.
        let aot_ir::Operand::LocalVariable(iid) = val else {
            panic!();
        };
        let aot_ir::Inst::Call { callee, .. } = self.aot_mod.inst(iid) else {
            panic!();
        };
        assert!(self.aot_mod.func(*callee).is_idempotent());
        // Consume the dynamically captured return value out of the promote buffer, make it into a
        // constant and stash its index into the (already emitted) call to the function that was
        // marked idempotent.
        let jit_ir::Operand::Var(call_iidx) = self.handle_operand(val)? else {
            panic!();
        };
        let call_inst = self.jit_mod.inst(call_iidx);
        let jit_ir::Inst::Call(ci) = call_inst else {
            todo!();
        };
        let cidx = self.promote_bytes_to_const(call_inst.tyidx(&self.jit_mod))?;
        let args = ci
            .iter_args_idx()
            .map(|i| self.jit_mod.arg(i).clone())
            .collect();
        let new_ci = jit_ir::DirectCallInst::new(&mut self.jit_mod, ci.target(), args, Some(cidx))?;
        self.jit_mod.replace(call_iidx, jit_ir::Inst::Call(new_ci));

        // Don't copy-in the call to the promote recorder.
        self.outline_until_after_call(bid, nextinst);
        match self.handle_operand(val)? {
            jit_ir::Operand::Var(ref_iidx) => {
                self.jit_mod.push(jit_ir::Inst::Copy(ref_iidx))?;
                self.link_iid_to_last_inst(bid, aot_inst_idx);
                Ok(())
            }
            jit_ir::Operand::Const(_cidx) => todo!(),
        }
    }

    fn handle_fneg(
        &mut self,
        bid: &aot_ir::BBlockId,
        aot_inst_idx: usize,
        val: &aot_ir::Operand,
    ) -> Result<(), CompilationError> {
        let inst = jit_ir::FNegInst::new(self.handle_operand(val)?).into();
        self.copy_inst(inst, bid, aot_inst_idx)
    }

    fn handle_debug_str(
        &mut self,
        bid: &aot_ir::BBlockId,
        aot_inst_idx: usize,
        nextinst: &'static aot_ir::Inst,
    ) -> Result<(), CompilationError> {
        self.outline_until_after_call(bid, nextinst);
        let msg = self.debug_strs[self.debug_str_idx].to_owned();
        let inst =
            jit_ir::Inst::DebugStr(jit_ir::DebugStrInst::new(self.jit_mod.push_debug_str(msg)?));
        self.copy_inst(inst, bid, aot_inst_idx)?;
        self.debug_str_idx += 1;
        Ok(())
    }

    /// Entry point for building an IR trace.
    ///
    /// Consumes the trace builder, returning a JIT module.
    ///
    /// # Panics
    ///
    /// If `ta_iter` produces no elements.
    fn build(
        mut self,
        mt: &Arc<MT>,
        ta_iter: Box<dyn AOTTraceIterator>,
    ) -> Result<jit_ir::Module, CompilationError> {
        // Collect the trace first so we can peek at the last element to find the control point
        // block during side-tracing.
        // FIXME: This is a workaround so we can peek at the last block in a trace in order to
        // extract information from the control point when we are side-tracing. Ideally, we extract
        // this information at AOT compile time and serialise it into the module (or block), so we
        // don't have to do this.
        mt.stats.timing_state(TimingState::TraceMapping);
        let tas = ta_iter
            .map(|x| x.map_err(|e| CompilationError::General(e.to_string())))
            .collect::<Result<Vec<_>, _>>()?;

        if *TRACE_VERBOSE {
            // Print all trace actions for debugging
            eprintln!("\n=== TRACE ACTIONS ===");
            for (i, action) in tas.iter().enumerate() {
                eprintln!("[{}] {:?}", i, action);
            }
            eprintln!("====================\n");
        }

        // Peek to the last block (needed for side-tracing).
        let lastblk = match &tas.last() {
            Some(b) => self.lookup_aot_block(b),
            _ => todo!(),
        };
        let mut trace_iter = tas.into_iter().peekable();

        mt.stats.timing_state(TimingState::Compiling);

        // The previously processed block.
        // `None` when either:
        //  - this is the first block in the trace.
        //  - the previous block was unmappable.
        let mut prev_bid = None;
        // The previously processed *mappable* block.
        // Only `None` if this is the first block in the trace
        let mut prev_mappable_bid: Option<BBlockId> = None;

        if let TraceKind::Sidetrace(sti) = self.jit_mod.tracekind() {
            let sti = Arc::clone(sti);
            // Set the previous block to the last block in the parent trace. Required in order to
            // process phi nodes.
            prev_bid = Some(sti.bid.clone());

            // Setup the trace builder for side-tracing.
            // Create loads for the live variables that will be passed into the side-trace from the
            // parent trace.
            for (idx, (aotid, loc)) in sti.lives().iter().enumerate() {
                let aotinst = self.aot_mod.inst(aotid);
                let aotty = aotinst.def_type(self.aot_mod).unwrap();
                let tyidx = self.handle_type(aotty)?;
                let param_inst = jit_ir::ParamInst::new(ParamIdx::try_from(idx)?, tyidx).into();
                self.jit_mod.push(param_inst)?;
                self.jit_mod.push_param(loc.clone());
                self.local_map.insert(
                    aotid.clone(),
                    jit_ir::Operand::Var(self.jit_mod.last_inst_idx()),
                );
            }
            self.cp_block = lastblk;
            self.frames = sti
                .callframes()
                .iter()
                .map(|x| InlinedFrame {
                    funcidx: Some(x.funcidx),
                    callinst: x.callinst.clone(),
                    safepoint: Some(x.safepoint),
                    args: x.args.clone(),
                })
                .collect::<Vec<_>>();

            // When side-tracing a switch guard failure, we need to reprocess the switch statement
            // (and only the switch statement) in order to emit a guard at the beginning of the
            // side-trace to check that the case requiring execution is that case the trace
            // captures.
            //
            // Note that it is not necessary to emit such a guard into side-traces stemming from
            // regular conditionals, since a conditional has only two successors. The parent trace
            // captures one, so by construction the side trace must capture the other.
            let prevbb = self.aot_mod.bblock(prev_bid.as_ref().unwrap());
            if let aot_ir::Inst::Switch {
                test_val,
                default_dest,
                case_values,
                case_dests,
                safepoint,
            } = &prevbb.insts.last().unwrap()
            {
                // Skip any residual bits of the block containing the switch that *could* appear at
                // the start of the trace. It appears that this can happen when the switch dispatch
                // is codegenned to multiple blocks (e.g. cascading conditionals).
                while &self.lookup_aot_block(trace_iter.peek().unwrap()).unwrap()
                    == prev_bid.as_ref().unwrap()
                {
                    let _ = trace_iter.next().unwrap(); // skip that block.
                }
                let nextbb = self.lookup_aot_block(trace_iter.peek().unwrap()).unwrap();
                self.handle_switch(
                    prev_bid.as_ref().unwrap(), // this is safe, we've just created this above
                    prevbb.insts.len() - 1,
                    safepoint,
                    &nextbb,
                    test_val,
                    default_dest,
                    case_values,
                    case_dests,
                )?;
            }
        }
        // The variable `prev_bid` contains the block of the guard that initiated side-tracing (for
        // normal traces this is set to `None`). When hardware tracing, we capture this block again
        // as part of the side-trace. However, since we've already processed this block in the
        // parent trace, we must not process it again in the side-trace.
        //
        // Typically, the mapper would strip this block for us, but for codegen related reasons,
        // e.g. a switch statement codegenning to many machine blocks, it's possible for multiple
        // duplicates of this same block to show up here, which all need to be skipped.
        if prev_bid.is_some() {
            while self.lookup_aot_block(trace_iter.peek().unwrap()) == prev_bid {
                trace_iter.next().unwrap();
            }
        }

        match self.jit_mod.tracekind() {
            TraceKind::HeaderOnly | TraceKind::HeaderAndBody | TraceKind::Connector(_) => {
                // Find the block containing the control point call. This is the (sole) predecessor of the
                // first (guaranteed mappable) block in the trace. Note that empty traces are handled in
                // the tracing phase so the `unwrap` is safe.
                let prev = match trace_iter.peek().unwrap() {
                    TraceAction::MappedAOTBBlock { func_name, bb } => {
                        debug_assert!(*bb > 0);
                        // It's `- 1` due to the way the ykllvm block splitting pass works.
                        TraceAction::MappedAOTBBlock {
                            func_name: func_name.clone(),
                            bb: bb - 1,
                        }
                    }
                    TraceAction::UnmappableBBlock => panic!(),
                    TraceAction::Promotion => todo!(),
                };

                self.cp_block = self.lookup_aot_block(&prev);
                self.frames.last_mut().unwrap().funcidx =
                    Some(self.cp_block.as_ref().unwrap().funcidx());
                // This unwrap can't fail. If it does that means the tracer has given us a mappable block
                // that doesn't exist in the AOT module.
                self.create_trace_header(self.aot_mod.bblock(self.cp_block.as_ref().unwrap()))?;
            }
            TraceKind::Sidetrace(_) => (),
        }

        // FIXME: this section of code needs to be refactored.
        #[cfg(tracer_hwt)]
        let mut last_blk_is_return = false;
        while let Some(b) = trace_iter.next() {
            match self.lookup_aot_block(&b) {
                Some(bid) => {
                    if *TRACE_VERBOSE {
                        // Print the block information
                        eprintln!("\n=== BLOCK: {:?} ===", bid);
                        let blk = self.aot_mod.bblock(&bid);
                        println!("{}", blk.display(self.aot_mod, None))
                    }
                    // MappedAOTBBlock block
                    if let Some(prev_mbid) = &prev_mappable_bid {
                        // Due to the way HWT works, when you return from a call, you see the same
                        // basic block again. We skip it.
                        // FIXME: trace builder should be tracer agnostic.
                        #[cfg(tracer_hwt)]
                        if *prev_mbid == bid {
                            continue;
                        }
                        // Check the control flow is regular, bailing out if we detect e.g.
                        // longjmp().
                        //
                        // FIXME: we are unable to detect signal handlers.
                        // See tests/c/signal_handler_interrupts_trace.c
                        if !bid.static_intraprocedural_successor_of(prev_mbid, self.aot_mod)
                            && !bid.is_entry()
                            && !self.aot_mod.bblock(prev_mbid).is_return()
                        {
                            return Err(CompilationError::General(
                                "irregular control flow detected".into(),
                            ));
                        }
                    }
                    if let Some(ref tgtbid) = self.outline_target_blk {
                        // We are currently outlining.
                        if bid.funcidx() == tgtbid.funcidx() {
                            // We are inside the same function that started outlining.
                            if bid.is_entry() {
                                // We are recursing into the function that started
                                // outlining.
                                self.recursion_count += 1;
                            }
                            if self.aot_mod.bblock(&bid).is_return() {
                                // We are returning from the function that started
                                // outlining. This may be one of multiple inlined calls, so
                                // we may not be done outlining just yet.
                                self.recursion_count = self.recursion_count.checked_sub(1).unwrap();
                            }
                        }
                        if self.recursion_count == 0 && bid == *tgtbid {
                            // We've reached the successor block of the function/block that
                            // started outlining. We are done and can continue processing
                            // blocks normally.
                            self.outline_target_blk = None;
                        } else {
                            // We are outlining so just skip this block. However, we still need to
                            // process promoted values to make sure we've processed all promotion
                            // data and haven't messed up the mapping.
                            self.process_promotions_and_debug_strs_only(&bid)?;
                            prev_bid = Some(bid.clone());
                            prev_mappable_bid = Some(bid);
                            continue;
                        }
                    } else {
                        // We are not outlining. Process blocks normally.
                        #[cfg(tracer_hwt)]
                        if last_blk_is_return {
                            // If the last block had a return terminator, we are returning
                            // from a call, which means the HWT will have recorded an
                            // additional caller block that we'll have to skip.
                            // FIXME: This only applies to the HWT as the SWT doesn't
                            // record these extra blocks.
                            last_blk_is_return = false;
                            prev_bid = Some(bid.clone());
                            prev_mappable_bid = Some(bid);
                            continue;
                        }
                        #[cfg(tracer_hwt)]
                        if self.aot_mod.bblock(&bid).is_return() {
                            last_blk_is_return = true;
                        }
                    }

                    // In order to emit guards for conditional branches we need to peek at the next
                    // block.
                    let nextbb = trace_iter.peek().and_then(|x| self.lookup_aot_block(x));
                    self.process_block(&bid, &prev_bid, nextbb)?;
                    if self.cp_block.as_ref() == Some(&bid) {
                        // When using the hardware tracer we will see two control point
                        // blocks here. We must only process one of them. The simplest way
                        // to do this that is compatible with the software tracer is to
                        // start outlining here by setting the outlining stop target to
                        // this blocks successor.
                        let blk = self.aot_mod.bblock(&bid);
                        let br = blk.insts.iter().last();
                        // Unwrap safe: block guaranteed to have instructions.
                        match br.unwrap() {
                            aot_ir::Inst::Br { succ } => {
                                let succbid = BBlockId::new(bid.funcidx(), *succ);
                                self.outline_target_blk = Some(succbid);
                                self.recursion_count = 0;
                            }
                            _ => panic!(),
                        }
                    }
                    prev_bid = Some(bid.clone());
                    prev_mappable_bid = Some(bid);
                }
                None => {
                    // Unmappable block
                    prev_bid = None;
                }
            }
        }

        assert_eq!(self.promote_idx, self.promotions.len());
        assert_eq!(self.debug_str_idx, self.debug_strs.len());
        let blk = self.aot_mod.bblock(self.cp_block.as_ref().unwrap());
        let cpcall = blk.insts.iter().rev().nth(1).unwrap();
        debug_assert!(cpcall.is_control_point(self.aot_mod));
        let safepoint = cpcall.safepoint().unwrap();
        for idx in 0..safepoint.lives.len() {
            let aot_op = &safepoint.lives[idx];
            let jit_op = &self.local_map[&aot_op.to_inst_id()];
            self.jit_mod.push_header_end_var(jit_op.clone());
        }
        match self.jit_mod.tracekind() {
            TraceKind::HeaderOnly | TraceKind::HeaderAndBody => {
                self.jit_mod.push(jit_ir::Inst::TraceHeaderEnd(false))?;
            }
            TraceKind::Connector(_) => {
                self.jit_mod.push(jit_ir::Inst::TraceHeaderEnd(true))?;
            }
            TraceKind::Sidetrace(_) => {
                self.jit_mod.push(jit_ir::Inst::SidetraceEnd)?;
            }
        }

        Ok(self.jit_mod)
    }
}

/// A local version of [jit_ir::InlinedFrame] that deals with the fact that we build up information
/// about an inlined frame bit-by-bit using `Option`s, all of which will end up as `Some`.
#[derive(Debug, Clone)]
struct InlinedFrame {
    funcidx: Option<aot_ir::FuncIdx>,
    callinst: Option<aot_ir::InstID>,
    safepoint: Option<&'static aot_ir::DeoptSafepoint>,
    args: Vec<PackedOperand>,
}

/// Create JIT IR from the (`aot_mod`, `ta_iter`) tuple.
pub(super) fn build(
    mt: &Arc<MT>,
    aot_mod: &'static Module,
    ctrid: TraceId,
    ta_iter: Box<dyn AOTTraceIterator>,
    sti: Option<Arc<YkSideTraceInfo<super::codegen::x64::Register>>>,
    promotions: Box<[u8]>,
    debug_strs: Vec<String>,
    connector_tid: Option<Arc<dyn CompiledTrace>>,
) -> Result<jit_ir::Module, CompilationError> {
    let tracekind = if let Some(x) = sti {
        TraceKind::Sidetrace(x)
    } else if let Some(connector_tid) = connector_tid {
        TraceKind::Connector(connector_tid)
    } else {
        TraceKind::HeaderOnly
    };
    TraceBuilder::new(mt, tracekind, aot_mod, ctrid, promotions, debug_strs)?.build(mt, ta_iter)
}<|MERGE_RESOLUTION|>--- conflicted
+++ resolved
@@ -16,13 +16,9 @@
     mt::{TraceId, MT},
     trace::{AOTTraceIterator, TraceAction},
 };
-<<<<<<< HEAD
 use std::env;
 use std::sync::LazyLock;
 use std::{collections::HashMap, ffi::CString, marker::PhantomData, sync::Arc};
-=======
-use std::{collections::HashMap, ffi::CString, sync::Arc};
->>>>>>> 6dc1915d
 use ykaddr::addr::symbol_to_ptr;
 
 // Flag for verbose logging of trace actions
