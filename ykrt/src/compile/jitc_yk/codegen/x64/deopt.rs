use super::{Register, VarLocation};
use super::{X64CompiledTrace, RBP_DWARF_NUM, REG64_BYTESIZE};
#[cfg(tracer_swt)]
use crate::trace::swt::cfg::CP_VERBOSE;
use crate::{
    aotsmp::AOT_STACKMAPS,
    compile::GuardIdx,
    log::Verbosity,
    mt::{MTThread, TraceId},
};
use dynasmrt::Register as _;
use libc::c_void;
#[cfg(debug_assertions)]
use std::collections::HashMap;
use std::{ptr, sync::Arc};
use yksmp::Location as SMLocation;

/// Registers (in DWARF notation) that we want to restore during deopt. Excludes `rsp` (7) and
/// `return register` (16), which we do not care about.
const RECOVER_REG: [usize; 31] = [
    0, 1, 2, 3, 4, 5, 6, 8, 9, 10, 11, 12, 13, 14, 15, 17, 18, 19, 20, 21, 22, 23, 24, 25, 26, 27,
    28, 29, 30, 31, 32,
];

/// The number of DWARF registers required to cover the general purpose and float registers,
/// including those omitted from `RECOVER_REG` above (register 32 is XMM15 and numbering starts
/// from zero). This is used to allocate arrays whose indices need to be the DWARF register number.
const REGISTER_NUM: usize = RECOVER_REG.len() + 2;

/// Deoptimise back to the interpreter. This function is called from a failing guard (see
/// [super::Assemble::codegen]).
///
/// # Arguments
///
/// * `frameaddr` - the RBP value for main interpreter loop (and also the JIT since the trace
///   executes on the same frame)
/// * `gidx` - the [GuardIdx] of the current failing guard
/// * `gp_regs` - a pointer to the saved values of the 16 general purpose registers in the same
///   order as [crate::compile::jitc_yk::codegen::x64::lsregalloc::GP_REGS]
/// * gptr - Pointer to a list of previous [GuardIdx]'s leading up to the current guard failure.
/// * glen - Length for list in `gptr`.
#[no_mangle]
pub(crate) extern "C" fn __yk_deopt(
    frameaddr: *mut c_void,
    gidx: u64,
    gp_regs: &[u64; 16],
    fp_regs: &[u64; 16],
    ctrid: u64,
) -> *const libc::c_void {
    let ctr = MTThread::with_borrow(|mtt| mtt.compiled_trace(TraceId::from_u64(ctrid)))
        .as_any()
        .downcast::<X64CompiledTrace>()
        .unwrap();
    let gidx = GuardIdx::from(usize::try_from(gidx).unwrap());
    let aot_smaps = AOT_STACKMAPS.as_ref().unwrap();
<<<<<<< HEAD

    let info = &ctr.deoptinfo[&usize::from(gidx)];
=======
    let cgd = &ctr.compiled_guard(gidx);
>>>>>>> b2a8d145
    let mt = Arc::clone(&ctr.mt);

    mt.deopt();
    mt.stats
        .timing_state(crate::log::stats::TimingState::Deopting);
    mt.log.log(Verbosity::Execution, "deoptimise");

    // Calculate space required for the new stack.
    // Add space for live register values which we'll be adding at the end.
    let mut memsize = RECOVER_REG.len() * REG64_BYTESIZE;
    // Calculate amount of space we need to allocate for each stack frame.
    for (i, iframe) in cgd.inlined_frames.iter().enumerate() {
        let (rec, _) = aot_smaps.get(usize::try_from(iframe.safepoint.id).unwrap());
        debug_assert!(rec.size != u64::MAX);
        // The controlpoint frame (i == 0) doesn't need to be recreated.
        if i > 0 {
            // We are on x86_64 so this unwrap is safe.
            memsize += usize::try_from(rec.size).unwrap();
        }
        // Reserve return address space for each frame.
        memsize += REG64_BYTESIZE;
    }

    // Allocate space on the heap for the new stack. We will later memcpy this new stack over the
    // old stack just after the frame containing the control point. Since the stack grows downwards
    // we need to assemble it in the same way. For convenience we will be keeping pointers into
    // the newstack which we aptly call `rsp` and `rbp`.
    let newstack = unsafe { libc::malloc(memsize) };
    let mut rsp = unsafe { newstack.byte_add(memsize) };
    let mut rbp = rsp;
    // Keep track of the real address of the current frame so we can write pushed RBP values.
    let mut lastframeaddr = frameaddr;
    let mut lastframesize = 0;

    // Live register values that we need to write back into AOT registers.
    let mut registers = [0; REGISTER_NUM];
    let mut varidx = 0;
    for (i, iframe) in cgd.inlined_frames.iter().enumerate() {
        let (rec, pinfo) = aot_smaps.get(usize::try_from(iframe.safepoint.id).unwrap());

        // WRITE RBP
        // If the current frame has pushed RBP we need to do the same (unless we are processing
        // the bottom-most frame).
        if pinfo.hasfp && i > 0 {
            rsp = unsafe { rsp.sub(REG64_BYTESIZE) };
            rbp = rsp;
            unsafe { ptr::write(rsp as *mut u64, lastframeaddr as u64) };
        }

        // Calculate the this frame's address by substracting the last frame's size (plus return
        // address) from the last frame's address.
        if i > 0 {
            lastframeaddr = unsafe { lastframeaddr.byte_sub(lastframesize + REG64_BYTESIZE) };
        }
        lastframesize = usize::try_from(rec.size).unwrap();

        // Update RBP to represent this frame's address.
        if pinfo.hasfp {
            registers[usize::from(RBP_DWARF_NUM)] = lastframeaddr as u64;
        }

        // Now we write any callee-saved registers onto the new stack. Note, that if we have
        // pushed RBP above (which includes adjusting RBP) we need to temporarily re-adjust our
        // pointer. This is because the CSR index calculates from the bottom of the frame, not
        // from RBP. For example, a typical prologue looks like this:
        //   push rbp
        //   mov rbp, rsp
        //   push rbx     # this has index -2
        //   push r14     # this has index -3
        if i > 0 {
            for (reg, idx) in &pinfo.csrs {
                let mut tmp =
                    unsafe { rbp.byte_sub(usize::try_from(idx.abs()).unwrap() * REG64_BYTESIZE) };
                if pinfo.hasfp {
                    tmp = unsafe { tmp.byte_add(REG64_BYTESIZE) };
                }
                let val = registers[usize::from(*reg)];
                unsafe { ptr::write(tmp as *mut u64, val) };
            }
        }

        // Sanity check: We shouldn't deopt to the same location twice.
        #[cfg(debug_assertions)]
        let mut seen_locs = HashMap::new();
        // Records deopt of a location `l` with the value `v`.
        //
        // l >= 0: DWARF register number.
        // l < 0: stack offset relative to rbp
        //
        // (note rbp-0 is never deopted and thus isn't necessary for us to express)
        //
        // FIXME: check for overlapping stack regions too.
        #[cfg(debug_assertions)]
        let mut seen = |l: isize, v: u64| {
            // It's OK to deopt the same value to the same location.
            // FIXME: but why does this happen?
            if let std::collections::hash_map::Entry::Vacant(e) = seen_locs.entry(l) {
                e.insert(v);
            } else {
                debug_assert_eq!(seen_locs[&l], v, "duplicate deopt with different value");
            }
        };

        // Now write all live variables to the new stack in the order they are listed in the AOT
        // stackmap.
        for aotvar in rec.live_vars.iter() {
            // Read live JIT values from the trace's stack frame.
            let jitval = match cgd.live_vars[varidx].1 {
                VarLocation::Stack { frame_off, size } => {
                    // rbp-0 can't contain a variable.
                    // [rbp-0] points to either the return address or the previous frame's rbp
                    // (when using --no-omit-framepointer) and thus can't contain live variables.
                    debug_assert!(frame_off > 0);
                    let p = unsafe { frameaddr.byte_sub(usize::try_from(frame_off).unwrap()) };
                    match size {
                        1 => unsafe { u64::from(std::ptr::read::<u8>(p as *const u8)) },
                        2 => unsafe { u64::from(std::ptr::read::<u16>(p as *const u16)) },
                        4 => unsafe { u64::from(std::ptr::read::<u32>(p as *const u32)) },
                        8 => unsafe { std::ptr::read::<u64>(p as *const u64) },
                        _ => todo!(),
                    }
                }
                VarLocation::Register(x) => match x {
                    Register::GP(x) => gp_regs[usize::from(x.code())],
                    Register::FP(x) => fp_regs[usize::from(x.code())],
                },
                VarLocation::ConstInt { bits: _, v } => v,
                VarLocation::ConstFloat(f) => f.to_bits(),
                VarLocation::ConstPtr(v) => u64::try_from(v).unwrap(),
                VarLocation::Direct { frame_off, size } => {
                    // See comment below: this case never needs to do anything.
                    debug_assert_eq!(
                        *aotvar.get(0).unwrap(),
                        SMLocation::Direct(6, frame_off, u16::try_from(size).unwrap())
                    );
                    varidx += 1;
                    continue;
                }
            };
            varidx += 1;

            let aotloc = if aotvar.len() == 1 {
                aotvar.get(0).unwrap()
            } else {
                todo!("Deal with multi register locations");
            };

            match aotloc {
                SMLocation::Register(reg, size, extras) => {
                    #[cfg(debug_assertions)]
                    seen(isize::try_from(*reg).unwrap(), jitval);
                    registers[usize::from(*reg)] = jitval;

                    #[cfg(tracer_swt)]
                    if *CP_VERBOSE {
                        println!("[DEOPT] {:?}, jitval: 0x{:x}", aotloc, jitval);
                    }
                    for extra in extras {
                        #[cfg(debug_assertions)]
                        seen(isize::from(*extra), jitval);
                        if *extra >= 0 {
                            registers[usize::try_from(*extra).unwrap()] = jitval;
                        } else if *extra < 0 {
                            let temp = if i == 0 {
                                // Write values to the (still intact) bottom frame.
                                unsafe { frameaddr.offset(isize::from(*extra)) }
                            } else {
                                // Write values to a reconstructed frame.
                                unsafe { rbp.offset(isize::from(*extra)) }
                            };
                            match size {
                                1 => unsafe { ptr::write::<u16>(temp as *mut u16, jitval as u16) },
                                2 => unsafe { ptr::write::<u16>(temp as *mut u16, jitval as u16) },
                                4 => unsafe { ptr::write::<u32>(temp as *mut u32, jitval as u32) },
                                8 => unsafe { ptr::write::<u64>(temp as *mut u64, jitval) },
                                16 => {
                                    // FIXME: This case is clearly not safe in general: it just so
                                    // happens to work because it the moment the biggest value we
                                    // handle is 64 bits (be that a pointer, u64, or double). If
                                    // and when we support values bigger than 64 bits, this line
                                    // will lead to weird problems.
                                    unsafe { ptr::write::<u64>(temp as *mut u64, jitval) };
                                }
                                _ => todo!("{}", size),
                            }
                        }
                    }
                }
                SMLocation::Direct(..) => {
                    // Direct locations are pointers to the stack, stored on the stack (e.g.
                    // `alloca` or GEP). Our shadow stack unifies the JIT and AOT stacks, replacing
                    // them with a heap allocation. For this reason, no `Direct` stackmap entries
                    // can exist apart from those special-cased in the shadow stack pass (e.g. the
                    // control point struct and the result of `yk_mt_location_new()`). The
                    // exceptions only appear (for now) at frame index 0 (where the control point
                    // is), and since this frame will not be re-written by deopt, there's no need
                    // to restore those direct locations anyway.
                    debug_assert_eq!(i, 0);
                    continue;
                }
                SMLocation::Indirect(reg, off, size) => {
                    #[cfg(tracer_swt)]
                    if *CP_VERBOSE {
                        println!("[DEOPT] {:?}, jitval: {}", aotloc, jitval);
                    }
                    #[cfg(debug_assertions)]
                    seen(isize::try_from(*off).unwrap(), jitval);
                    debug_assert_eq!(*reg, RBP_DWARF_NUM);
                    let temp = if i == 0 {
                        // While the bottom frame is already on the stack and doesn't need to
                        // be recreated, we still need to copy over new values from the JIT.
                        // Luckily, we know the address of the bottom frame, so we can write
                        // any changes directly to it from here.
                        unsafe { frameaddr.offset(isize::try_from(*off).unwrap()) }
                    } else {
                        unsafe { rbp.offset(isize::try_from(*off).unwrap()) }
                    };
                    debug_assert!(*off < i32::try_from(rec.size).unwrap());
                    match size {
                        1 => unsafe { ptr::write::<u8>(temp as *mut u8, jitval as u8) },
                        4 => unsafe { ptr::write::<u32>(temp as *mut u32, jitval as u32) },
                        8 => unsafe { ptr::write::<u64>(temp as *mut u64, jitval) },
                        _ => todo!(),
                    }
                }
                SMLocation::Constant(_v) => todo!(),
                SMLocation::LargeConstant(_v) => todo!(),
            }
        }

        if i > 0 {
            // Advance the "virtual RSP" to the next frame.
            rsp = unsafe { rbp.byte_sub(usize::try_from(rec.size).unwrap()) };
            if pinfo.hasfp {
                // The stack size recorded by the stackmap includes a pushed RBP. However, we will
                // have already adjusted the "virtual RSP" earlier (when writing RBP) if `hasfp` is
                // true. If that's the case, re-adjust the "virtual RSP" again to account for this.
                rsp = unsafe { rsp.byte_add(REG64_BYTESIZE) };
            }
        }

        // Write the return address for the previous frame into the current frame.
        unsafe {
            rsp = rsp.sub(REG64_BYTESIZE);
            ptr::write(rsp as *mut u64, rec.offset);
        }
    }

    // Write the live registers into the new stack. We put these at the very end of the new stack
    // so that they can be immediately popped after we memcpy'd the new stack over.
    for reg in RECOVER_REG {
        unsafe {
            rsp = rsp.byte_sub(REG64_BYTESIZE);
            ptr::write(rsp as *mut u64, registers[reg]);
        }
    }

    // Compute the address to which we want to write the new stack. This is immediately after the
    // frame containing the control point.
    let (rec, pinfo) = aot_smaps.get(usize::try_from(cgd.inlined_frames[0].safepoint.id).unwrap());
    let mut newframedst = unsafe { frameaddr.byte_sub(usize::try_from(rec.size).unwrap()) };
    if pinfo.hasfp {
        // `frameaddr` is the RBP value of the bottom frame after pushing the previous frame's RBP.
        // However, `rec.size` includes the pushed RBP, so we need to subtract it here again.
        newframedst = unsafe { newframedst.byte_add(REG64_BYTESIZE) };
    }

    mt.guard_failure(ctr, gidx, frameaddr);

    // Now overwrite the existing stack with our newly recreated one.
    unsafe { replace_stack(newframedst, newstack, memsize) };
}

/// Writes the stack frames that we recreated in [__yk_deopt] onto the current stack, overwriting
/// the stack frames of any running traces in the process. This deoptimises trace execution after
/// which we can safely return to the normal execution of the interpreter.
#[cfg(target_arch = "x86_64")]
#[unsafe(naked)]
unsafe extern "C" fn replace_stack(dst: *mut c_void, src: *const c_void, size: usize) -> ! {
    std::arch::naked_asm!(
        // Reset RSP to the end of the control point frame (this doesn't include the
        // return address which will thus be overwritten in the process)
        "mov rsp, rdi",
        // Move rsp to the end of the new stack.
        "sub rsp, rdx",
        // Save src ptr into a callee-save reg so we can free it later.
        "mov r12, rsi",
        // Copy the new stack over the old stack.
        "mov rdi, rsp",
        "call memcpy",
        // Restore src ptr.
        "mov rdi, r12",
        // Free the source which is no longer needed.
        "call free",
        // Recover live registers.
        "movsd xmm15, [rsp]",
        "add rsp, 8",
        "movsd xmm14, [rsp]",
        "add rsp, 8",
        "movsd xmm13, [rsp]",
        "add rsp, 8",
        "movsd xmm12, [rsp]",
        "add rsp, 8",
        "movsd xmm11, [rsp]",
        "add rsp, 8",
        "movsd xmm10, [rsp]",
        "add rsp, 8",
        "movsd xmm9, [rsp]",
        "add rsp, 8",
        "movsd xmm8, [rsp]",
        "add rsp, 8",
        "movsd xmm7, [rsp]",
        "add rsp, 8",
        "movsd xmm6, [rsp]",
        "add rsp, 8",
        "movsd xmm5, [rsp]",
        "add rsp, 8",
        "movsd xmm4, [rsp]",
        "add rsp, 8",
        "movsd xmm3, [rsp]",
        "add rsp, 8",
        "movsd xmm2, [rsp]",
        "add rsp, 8",
        "movsd xmm1, [rsp]",
        "add rsp, 8",
        "movsd xmm0, [rsp]",
        "add rsp, 8",
        "pop r15",
        "pop r14",
        "pop r13",
        "pop r12",
        "pop r11",
        "pop r10",
        "pop r9",
        "pop r8",
        "pop rbp",
        "pop rdi",
        "pop rsi",
        "pop rbx",
        "pop rcx",
        "pop rdx",
        "pop rax",
        "ret",
    )
}<|MERGE_RESOLUTION|>--- conflicted
+++ resolved
@@ -53,12 +53,7 @@
         .unwrap();
     let gidx = GuardIdx::from(usize::try_from(gidx).unwrap());
     let aot_smaps = AOT_STACKMAPS.as_ref().unwrap();
-<<<<<<< HEAD
-
-    let info = &ctr.deoptinfo[&usize::from(gidx)];
-=======
     let cgd = &ctr.compiled_guard(gidx);
->>>>>>> b2a8d145
     let mt = Arc::clone(&ctr.mt);
 
     mt.deopt();
