--- conflicted
+++ resolved
@@ -1,17 +1,5 @@
 //! Software tracer.
 
-<<<<<<< HEAD
-use super::{AOTTraceIterator, TraceAction, TraceRecorder, TraceRecorderError};
-use crate::{compile::jitc_llvm::frame::BitcodeSection, mt::DEFAULT_TRACE_TOO_LONG};
-use std::sync::Once;
-use std::{cell::RefCell, collections::HashMap, error::Error, ffi::CString, sync::Arc};
-
-mod iterator;
-pub(crate) mod patch;
-use iterator::SWTraceIterator;
-
-static FUNC_NAMES_INIT: Once = Once::new();
-=======
 use super::{
     AOTTraceIterator, AOTTraceIteratorError, TraceAction, TraceRecorder, TraceRecorderError, Tracer,
 };
@@ -26,7 +14,8 @@
     ffi::CString,
     sync::{Arc, LazyLock},
 };
->>>>>>> f19ac115
+
+pub(crate) mod patch;
 
 #[derive(Debug, Eq, PartialEq, Clone)]
 struct TracingBlock {
