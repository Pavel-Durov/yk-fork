//! Software tracer.

use super::{
    AOTTraceIterator, AOTTraceIteratorError, TraceAction, TraceRecorder, TraceRecorderError, Tracer,
};
<<<<<<< HEAD
=======
#[cfg(jitc_llvm)]
use crate::compile::jitc_llvm::frame::BitcodeSection;
>>>>>>> e6a6d67e
use crate::mt::{MTThread, DEFAULT_TRACE_TOO_LONG};
use std::{
    cell::RefCell,
    collections::HashMap,
    error::Error,
    ffi::CString,
    sync::{Arc, LazyLock},
};

#[derive(Debug, Eq, PartialEq, Clone)]
struct TracingBBlock {
    function_index: usize,
    block_index: usize,
}
use crate::compile::jitc_yk::AOT_MOD;

<<<<<<< HEAD
// Mapping of function indexes to function names.
static FUNC_NAMES: LazyLock<HashMap<usize, String>> = LazyLock::new(|| {
=======
/// Mapping of function indexes to function names.
#[cfg(jitc_llvm)]
static FUNC_NAMES: LazyLock<HashMap<usize, CString>> = LazyLock::new(|| {
>>>>>>> e6a6d67e
    let mut fnames = HashMap::new();
    let funcs = AOT_MOD.get_funcs();
    for (index, function) in funcs.iter().enumerate() {
        fnames.insert(index, function.name().to_string());
    }
    fnames
});

/// Mapping of function indices to function names.
///
/// FIXME: We shouldn't be reaching into codegen-backend-specific stuff here. There should probably
/// be some kind of generic codegen interface that offers this information up.
///
/// FIXME: We also probably don't need a whole hashmap caching owned copies of all of the function
/// names. Looking at the sole use-site of `FUNC_NAMES`, I reckon that (once the LLVM backend has
/// been deleted) it would be sufficient to expose a thin wrapper around `Module::func_()` and use
/// that for querying function names from indices.
#[cfg(jitc_yk)]
static FUNC_NAMES: LazyLock<HashMap<usize, CString>> = LazyLock::new(|| {
    crate::compile::jitc_yk::AOT_MOD
        .funcs()
        .iter_enumerated()
        .map(|(funcidx, func)| {
            // unwrap cannot fail assuming that all symbols are UTF-8.
            (usize::from(funcidx), CString::new(func.name()).unwrap())
        })
        .collect::<HashMap<_, _>>()
});

thread_local! {
    // Collection of traced basic blocks.
    static BASIC_BLOCKS: RefCell<Vec<TracingBBlock>> = const { RefCell::new(vec![]) };
}

/// Inserts LLVM IR basicblock metadata into a thread-local BASIC_BLOCKS vector.
///
/// # Arguments
/// * `function_index` - The index of the function to which the basic block belongs.
/// * `block_index` - The index of the basic block within the function.
#[cfg(tracer_swt)]
#[no_mangle]
pub extern "C" fn yk_trace_basicblock(function_index: usize, block_index: usize) {
    MTThread::with(|mtt| {
        if mtt.is_tracing() {
            BASIC_BLOCKS.with(|v| {
                v.borrow_mut().push(TracingBBlock {
                    function_index,
                    block_index,
                });
            })
        }
    });
}

<<<<<<< HEAD
=======
#[cfg(jitc_llvm)]
extern "C" {
    fn get_function_names(
        section: *const BitcodeSection,
        result: *mut *mut IRFunctionNameIndex,
        len: *mut usize,
    );
}

#[cfg(jitc_llvm)]
#[repr(C)]
#[derive(Debug, Copy, Clone)]
pub struct IRFunctionNameIndex {
    pub index: usize,
    pub name: *const libc::c_char,
}

>>>>>>> e6a6d67e
pub(crate) struct SWTracer {}

impl SWTracer {
    pub fn new() -> Result<Self, Box<dyn Error>> {
        Ok(SWTracer {})
    }
}

impl Tracer for SWTracer {
    fn start_recorder(self: Arc<Self>) -> Result<Box<dyn TraceRecorder>, Box<dyn Error>> {
        debug_assert!(BASIC_BLOCKS.with(|bbs| bbs.borrow().is_empty()));
        Ok(Box::new(SWTTraceRecorder {}))
    }
}

struct SWTTraceRecorder {}

impl TraceRecorder for SWTTraceRecorder {
    fn stop(self: Box<Self>) -> Result<Box<dyn AOTTraceIterator>, TraceRecorderError> {
        let bbs = BASIC_BLOCKS.with(|tb| tb.replace(Vec::new()));
        if bbs.len() > DEFAULT_TRACE_TOO_LONG {
            Err(TraceRecorderError::TraceTooLong)
        } else if bbs.is_empty() {
            // FIXME: who should handle an empty trace?
            panic!();
        } else {
            Ok(Box::new(SWTraceIterator::new(bbs)))
        }
    }
}

struct SWTraceIterator {
    bbs: std::vec::IntoIter<TracingBBlock>,
}

impl SWTraceIterator {
    fn new(bbs: Vec<TracingBBlock>) -> SWTraceIterator {
        SWTraceIterator {
            bbs: bbs.into_iter(),
        }
    }
}

impl Iterator for SWTraceIterator {
    type Item = Result<TraceAction, AOTTraceIteratorError>;

    fn next(&mut self) -> Option<Self::Item> {
        self.bbs
            .next()
            .map(|tb| match FUNC_NAMES.get(&tb.function_index) {
                Some(name) => Ok(TraceAction::MappedAOTBBlock {
                    func_name: CString::new(name.as_str()).unwrap(),
                    bb: tb.block_index,
                }),
                _ => panic!(
                    "Failed to get function name by index {:?}",
                    tb.function_index
                ),
            })
    }
}

impl AOTTraceIterator for SWTraceIterator {}<|MERGE_RESOLUTION|>--- conflicted
+++ resolved
@@ -3,11 +3,8 @@
 use super::{
     AOTTraceIterator, AOTTraceIteratorError, TraceAction, TraceRecorder, TraceRecorderError, Tracer,
 };
-<<<<<<< HEAD
-=======
 #[cfg(jitc_llvm)]
 use crate::compile::jitc_llvm::frame::BitcodeSection;
->>>>>>> e6a6d67e
 use crate::mt::{MTThread, DEFAULT_TRACE_TOO_LONG};
 use std::{
     cell::RefCell,
@@ -24,14 +21,9 @@
 }
 use crate::compile::jitc_yk::AOT_MOD;
 
-<<<<<<< HEAD
-// Mapping of function indexes to function names.
-static FUNC_NAMES: LazyLock<HashMap<usize, String>> = LazyLock::new(|| {
-=======
 /// Mapping of function indexes to function names.
 #[cfg(jitc_llvm)]
 static FUNC_NAMES: LazyLock<HashMap<usize, CString>> = LazyLock::new(|| {
->>>>>>> e6a6d67e
     let mut fnames = HashMap::new();
     let funcs = AOT_MOD.get_funcs();
     for (index, function) in funcs.iter().enumerate() {
@@ -86,26 +78,6 @@
     });
 }
 
-<<<<<<< HEAD
-=======
-#[cfg(jitc_llvm)]
-extern "C" {
-    fn get_function_names(
-        section: *const BitcodeSection,
-        result: *mut *mut IRFunctionNameIndex,
-        len: *mut usize,
-    );
-}
-
-#[cfg(jitc_llvm)]
-#[repr(C)]
-#[derive(Debug, Copy, Clone)]
-pub struct IRFunctionNameIndex {
-    pub index: usize,
-    pub name: *const libc::c_char,
-}
-
->>>>>>> e6a6d67e
 pub(crate) struct SWTracer {}
 
 impl SWTracer {
