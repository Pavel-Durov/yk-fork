--- conflicted
+++ resolved
@@ -1054,22 +1054,11 @@
   Module *createModule() {
     size_t CurBBIdx;
     size_t CurInstrIdx;
-<<<<<<< HEAD
-    // Iterate over the blocks of the trace. The first block contains the
-    // control point so we want to start copying instructions just after that.
-    size_t Idx = 1;
     auto tracer = std::getenv("YKB_TRACER");
     if (tracer) {
       IsSWTrace = strcmp(tracer, "swt") == 0;
     }
-    // Software Tracer doesn't need to skip the first block as HWT
-    if (IsSWTrace) {
-      Idx = 0;
-    }
-    for (; Idx < InpTrace.Length(); Idx++) {
-=======
     for (size_t Idx = 0; Idx < InpTrace.Length(); Idx++) {
->>>>>>> 38f9a2cb
       // Update the previously executed BB in the most-recent frame (if it's
       // mappable).
       TraceLoc Loc = InpTrace[Idx];
