// Classes and functions for constructing a new LLVM module from a trace.

#include "llvm/IR/DataLayout.h"
#include "llvm/IR/DebugInfo.h"
#include "llvm/IR/Dominators.h"
#include "llvm/IR/IRBuilder.h"
#include "llvm/IR/InlineAsm.h"
#include "llvm/IR/Instructions.h"
#include "llvm/IR/IntrinsicInst.h"
#include "llvm/Transforms/Utils/ValueMapper.h"

#include "jitmodbuilder.h"

#include <atomic>
#include <bit>
#include <err.h>
#include <sys/types.h>
#include <variant>

using namespace llvm;
using namespace std;

extern "C" size_t __yk_lookup_promote_usize();

// An atomic counter used to issue compiled traces with unique names.
atomic<uint64_t> NextTraceIdx(0);
uint64_t getNewTraceIdx() {
  uint64_t TraceIdx = NextTraceIdx.fetch_add(1, memory_order_relaxed);
  assert(TraceIdx != numeric_limits<uint64_t>::max());
  return TraceIdx;
}

#define TRACE_FUNC_PREFIX "__yk_compiled_trace_"
#define YK_NEW_CONTROL_POINT "__ykrt_control_point"
#define YK_CONTROL_POINT_ARG_VARS_IDX 2
#define YK_CONTROL_POINT_ARG_FRAMEADDR_IDX 3
#define YK_CONTROL_POINT_NUM_ARGS 4

#define JITFUNC_ARG_INPUTS_STRUCT_IDX 0
#define JITFUNC_ARG_COMPILEDTRACE_IDX 1
#define JITFUNC_ARG_FRAMEADDR_IDX 2

const char *PromoteRecFnName = "__yk_promote";

#define YK_OUTLINE_FNATTR "yk_outline"

// The first two arguments of a stackmap call are it's id and shadow bytes and
// need to be skipped when scanning the operands for live values.
#define YK_STACKMAP_SKIP_ARGS 2

// Return value telling the caller of the compiled trace that no guard failure
// occurred and it's safe to continue running the fake trace stitching loop.
#define TRACE_RETURN_SUCCESS 0

// The name prefix used for blocks that are branched to when a guard succeeds.
#define GUARD_SUCCESS_BLOCK_NAME "guardsuccess"

const std::array<Intrinsic::ID, 5> AlwaysInlinedIntrinsics = {
    Intrinsic::ctpop, Intrinsic::smax, Intrinsic::usub_with_overflow,
    Intrinsic::vaend, Intrinsic::vastart};

// Dump an error message and an LLVM value to stderr and exit with failure.
void dumpValueAndExit(const char *Msg, Value *V) {
  errs() << Msg << ": ";
  V->print(errs());
  exit(EXIT_FAILURE);
}

// Searches the call stack for a specific function in order to detect recursion
// inside the trace.
bool callStackContainsFunction(std::vector<CallInst *> &CS, CallInst *CI) {
  Function *F = CI->getCalledFunction();
  if (CI->getFunction() == F) {
    // The called function and the caller are the same.
    return true;
  }
  for (Instruction *I : CS) {
    if (I->getFunction() == F) {
      return true;
    }
  }
  return false;
}

// A function name and basic block index pair that identifies a mappable block
// in the AOT LLVM IR.
struct IRBlock {
  // A non-null pointer to the function name.
  char *FuncName;
  // The index of the block in the parent LLVM function.
  size_t BBIdx;
};

// An unmappable region of code spanning one or more machine blocks.
struct UnmappableRegion {};

class TraceLoc {
  std::variant<IRBlock, UnmappableRegion> Loc;

public:
  TraceLoc(std::variant<IRBlock, UnmappableRegion> Loc) : Loc(Loc) {}

  UnmappableRegion *getUnmappableRegion() {
    return std::get_if<UnmappableRegion>(&Loc);
  }

  IRBlock *getMappedBlock() { return std::get_if<IRBlock>(&Loc); }

  void dump() {
    if (IRBlock *IRB = std::get_if<IRBlock>(&Loc)) {
      errs() << "IRBlock(Func=" << IRB->FuncName << ", BBIdx=" << IRB->BBIdx
             << ")\n";
    } else {
#ifndef NDEBUG
      UnmappableRegion *U = std::get_if<UnmappableRegion>(&Loc);
      assert(U);
#endif
      errs() << "UnmappableRegion()\n";
    }
  }
};

// Describes the software or hardware trace to be compiled using LLVM.
class InputTrace {
private:
  // An ordered array of function names. Each non-null element describes the
  // function part of a (function, block) pair that identifies an LLVM
  // BasicBlock. A null element represents unmappable code in the trace.
  char **FuncNames;
  // An ordered array of basic block indices. Each element corresponds with
  // an element (at the same index) in the above `FuncNames` array to make a
  // (function, block) pair that identifies an LLVM BasicBlock.
  size_t *BBs;
  // The length of the `FuncNames` and `BBs` arrays.
  size_t Len;

public:
  InputTrace(char **FuncNames, size_t *BBs, size_t Len)
      : FuncNames(FuncNames), BBs(BBs), Len(Len) {}
  size_t Length() { return Len; }

  // Returns the optional IRBlock at index `Idx` in the trace. No value is
  // returned if element at `Idx` was unmappable. It is undefined behaviour to
  // invoke this method with an out-of-bounds `Idx`.
  TraceLoc operator[](size_t Idx) {
    assert(Idx < Len);
    char *FuncName = FuncNames[Idx];
    if (FuncName == nullptr) {
      return TraceLoc(variant<IRBlock, UnmappableRegion>{UnmappableRegion{}});
    } else {
      return TraceLoc(
          variant<IRBlock, UnmappableRegion>{IRBlock{FuncName, BBs[Idx]}});
    }
  }
};

// Function virtual addresses observed in the input trace.
// Maps a function symbol name to a virtual address.
class FuncAddrs {
  map<string, void *> Map;

public:
  FuncAddrs(char **FuncNames, void **VAddrs, size_t Len) {
    for (size_t I = 0; I < Len; I++) {
      Map.insert({FuncNames[I], VAddrs[I]});
    }
  }

  // Lookup the address of the specified function name or return nullptr on
  // failure.
  void *operator[](const char *FuncName) {
    auto It = Map.find(FuncName);
    if (It == Map.end())
      return nullptr; // Not found.
    return It->second;
  }
};

// Struct to store a live AOT value.
struct AOTInfo {
  LLVMValueRef Value;
  size_t FrameIdx;
};

class JITModBuilder {
  // Global variables/functions that were copied over and need to be
  // initialised.
  vector<GlobalVariable *> cloned_globals;
  // The module being traced.
  Module *AOTMod;
  // The new module that is being build.
  Module *JITMod;
  // When true, the compiler is outlining.
  bool Outlining = false;
  // The call depth at which we started outlining. Once we reached the same
  // depth after returning from a call, we can stop outlining.
  size_t OutlineBase = 0;
  // Determines whether the last block in the trace was mappable or not.
  // Required to make assumptions about the control flow of the trace.
  bool LastBlockMappable = true;
  // The last basic block that was processed. Required to handle PHI nodes, and
  // for sanity checking control flow.
  BasicBlock *LastBB = nullptr;
  // The last instruction that was processed. Required to determine the control
  // flow of the trace, i.e. whether we are returning from call or not.
  Instruction *LastInst = nullptr;
  // The JITMod's builder.
  llvm::IRBuilder<> Builder;
  // Dead values to recursively delete upon finalisation of the JITMod. This is
  // required because it's not safe to recursively delete values in the middle
  // of creating the JIT module. We don't know if any of those values might be
  // required later in the trace.
  vector<Value *> DeleteDeadOnFinalise;

  // Information about the trace we are compiling.
  InputTrace InpTrace;

  // The LLVM type for a C `int` on the current machine.
  Type *IntTy;

  // A pointer-sized integer (i.e. a Rust `usize`) for the current machine.
  IntegerType *PointerSizedIntTy;

  // A pointer to the Value representing the trace input struct.
  Value *TraceInputs;

  // A pointer to the instruction that calls the patched control point.
  CallInst *ControlPointCallInst;

  // The entry block for trace looping.
  BasicBlock *LoopEntryBB = nullptr;

  // The function inside which we build the IR for the trace.
  Function *JITFunc;

  // Tracks stackmap call instructions of currently active frames (excluding
  // the current frame).
  std::vector<CallInst *> CallStack;

  // Set to true for a side-trace or false for a normal trace.
  bool IsSideTrace = false;
  // Set to true if SoftwareTracer is used.
  bool IsSWTrace = false;

  Value *getMappedValue(Value *V) {
    if (VMap.find(V) != VMap.end()) {
      return VMap[V];
    }
    assert(isa<Constant>(V));
    return V;
  }

  // Add an external declaration for the given function to JITMod.
  void declareFunction(Function *F) {
    assert(JITMod->getFunction(F->getName()) == nullptr);
    auto DeclFunc = llvm::Function::Create(F->getFunctionType(),
                                           GlobalValue::ExternalLinkage,
                                           F->getName(), JITMod);
    VMap[F] = DeclFunc;
  }

  // Generate LLVM IR to create a struct and store the given values.
  AllocaInst *createAndFillStruct(IRBuilder<> &Builder,
                                  std::vector<Value *> Vec) {
    LLVMContext &Context = Builder.getContext();
    IntegerType *Int32Ty = Type::getInt32Ty(Context);
    std::vector<Type *> Types;
    for (Value *V : Vec) {
      Types.push_back(V->getType());
    }
    StructType *StructTy = StructType::get(Context, Types);
    AllocaInst *Struct =
        Builder.CreateAlloca(StructTy, ConstantInt::get(PointerSizedIntTy, 1));
    for (size_t I = 0; I < Vec.size(); I++) {
      auto GEP = Builder.CreateGEP(StructTy, Struct,
                                   {ConstantInt::get(PointerSizedIntTy, 0),
                                    ConstantInt::get(Int32Ty, I)});
      Builder.CreateStore(Vec[I], GEP);
    }
    return Struct;
  }

  void handleCallInst(CallInst *CI, Function *CF, size_t &CurBBIdx,
                      size_t &CurInstrIdx) {
    if (CF == nullptr || CF->isDeclaration()) {
      // The definition of the callee is external to AOTMod. It will be
      // outlined, but we still need to declare it locally if we have not
      // done so yet.
      if (CF != nullptr && VMap.find(CF) == VMap.end()) {
        declareFunction(CF);
      }
      if (!Outlining) {
        copyInstruction(&Builder, (Instruction *)&*CI, CurBBIdx, CurInstrIdx);
        OutlineBase = CallStack.size();
        Outlining = true;
      }
    } else {
      // Calling to a non-foreign function.
      if (!Outlining) {
        // We are not outlining, but should this call start us outlining?
        if (CF->hasFnAttribute(YK_OUTLINE_FNATTR) || CF->isVarArg() ||
            callStackContainsFunction(CallStack, CI)) {
          // We will outline this call.
          //
          // If this is a recursive call that has been inlined, or if the callee
          // has the "yk_outline" annotation, remove the inlined code and turn
          // it into a normal (outlined) call.
          if (VMap.find(CF) == VMap.end()) {
            declareFunction(CF);
          }
          copyInstruction(&Builder, CI, CurBBIdx, CurInstrIdx);
          OutlineBase = CallStack.size();
          Outlining = true;
        } else {
          // Otherwise keep the call inlined.
          // Remap function arguments to the variables passed in by the caller.
          for (unsigned int i = 0; i < CI->arg_size(); i++) {
            Value *Var = CI->getArgOperand(i);
            Value *Arg = CF->getArg(i);
            // Check the operand for things we need to remap, e.g. globals.
            handleOperand(Var);
            // If the operand has already been cloned into JITMod then we
            // need to use the cloned value in the VMap.
            VMap[Arg] = getMappedValue(Var);
          }
        }
      }
    }
  }

  // Emits a guard for a LLVM `br` instruction, returning a pointer to the
  // guard success block, or null if no guard was required.
  BasicBlock *handleBranchInst(Function *JITFunc, BasicBlock *NextBlock,
                               Instruction *I, size_t CurBBIdx,
                               size_t CurInstrIdx) {
    assert(isa<BranchInst>(I));
    BranchInst *BI = cast<BranchInst>(I);
    LLVMContext &Context = JITMod->getContext();

    if (BI->isUnconditional())
      return nullptr; // Control-flow can not diverge. No guard required.

    // A conditional branch should have two successors and one of them should
    // be the block we observed in the trace.
    assert(BI->getNumSuccessors() == 2);
    assert((BI->getSuccessor(0) == NextBlock) ||
           (BI->getSuccessor(1) == NextBlock));

    // Get/create the guard failure and success blocks.
    //
    // Note that we don't have to worry about the block names being unique, as
    // LLVM will make it so by appending a number to the block's name.
    BasicBlock *FailBB = getGuardFailureBlock(
        BI->getParent(), CurBBIdx, I->getPrevNode(), CurInstrIdx, GuardCount);
    BasicBlock *SuccBB =
        BasicBlock::Create(Context, GUARD_SUCCESS_BLOCK_NAME, JITFunc);

    // Insert the guard, using the original AOT branch condition for now.
    //
    // OPT: Could add branch weights to `CreateCondBr` to hint to LLVM that we
    // expect the guard to rarely fail?
    BranchInst *Guard = Builder.CreateCondBr(getMappedValue(BI->getCondition()),
                                             SuccBB, FailBB);

    // If the trace took the false arm of the AOT branch, then we have to
    // invert the condition of the guard we just inserted into the trace.
    if (BI->getSuccessor(0) != NextBlock)
      Guard->swapSuccessors();

    return SuccBB;
  }

  // Emits a guard for a LLVM `switch` instruction, returning a pointer to the
  // guard success block.
  BasicBlock *handleSwitchInst(Function *JITFunc, BasicBlock *NextBlock,
                               Instruction *I, size_t CurBBIdx,
                               size_t CurInstrIdx) {
    assert(isa<SwitchInst>(I));
    SwitchInst *SI = cast<SwitchInst>(I);

    // Get/create the guard failure and success blocks.
    LLVMContext &Context = JITMod->getContext();
    BasicBlock *FailBB =
        getGuardFailureBlock(SI->getParent(), CurBBIdx, I->getPrevNode(),
                             CurInstrIdx, GuardCount, 1);
    BasicBlock *SuccBB =
        BasicBlock::Create(Context, GUARD_SUCCESS_BLOCK_NAME, JITFunc);

    // Determine which switch case the trace took.
    ConstantInt *MatchedValue = SI->findCaseDest(NextBlock);
    if (MatchedValue != nullptr) {
      // A non-default case was taken.
      Value *Cmp = Builder.CreateICmpEQ(getMappedValue(SI->getCondition()),
                                        MatchedValue);
      Builder.CreateCondBr(Cmp, SuccBB, FailBB);
    } else {
      // The default case was taken.
      SwitchInst *NewSI = Builder.CreateSwitch(
          getMappedValue(SI->getCondition()), SuccBB, SI->getNumCases());
      for (SwitchInst::CaseHandle Case : SI->cases())
        NewSI->addCase(Case.getCaseValue(), FailBB);
    }

    return SuccBB;
  }

  void handleReturnInst(Instruction *I, size_t CurBBIdx, size_t CurInstrIdx) {
    // Check if we have arrived back at the frame where outlining started.
    if (Outlining) {
      return;
    }

    // Replace the return variable of the call with its return value.
    // Since the return value will have already been copied over to the
    // JITModule, make sure we look up the copy.
    auto OldRetVal = ((ReturnInst *)&*I)->getReturnValue();
    if (OldRetVal != nullptr) {
      Instruction *PrevCall = CallStack.back()->getPrevNode();
      assert(isa<CallInst>(PrevCall));
      Value *JIT = getMappedValue(OldRetVal);
      VMap[PrevCall] = JIT;
    }
  }

  void handlePHINode(Instruction *I, BasicBlock *BB, size_t CurBBIdx,
                     size_t CurInstrIdx) {
    Value *V = ((PHINode *)&*I)->getIncomingValueForBlock(BB);
    // From the point of view of the compiled trace it's enough to just update
    // the `VMap` with the incoming value `V`. However, this means there's no
    // corresponding instruction in the JITMod and thus there's nothing mapping
    // back to it during a guard failure. To solve this we need to assign the
    // incoming value to a new SSA variable to make sure there's a mapping from
    // a JITMod value back to an AOT value and that the latter is initialised
    // during deoptimisation. Unfortunately for us, LLVM doesn't have a
    // simple assignment instruction so we have to emulate one using a select
    // instruction.
    if (isa<GlobalVariable>(V)) {
      // If the operand is a global variable, remember to clone it, or else the
      // select instruction will reference the one in the old module.
      V = cloneGlobalVariable(V);
    }
    Instruction *NewInst = SelectInst::Create(
        ConstantInt::get(Type::getInt1Ty(JITMod->getContext()), 0), V, V);
    Builder.Insert(NewInst);
    llvm::RemapInstruction(NewInst, VMap, RF_NoModuleLevelChanges);
    VMap[&*I] = NewInst;
  }

  Function *createJITFunc(Value *TraceInputs, Type *FrameAddr) {
    // Compute a name for the trace.
    uint64_t TraceIdx = getNewTraceIdx();
    TraceName = string(TRACE_FUNC_PREFIX) + to_string(TraceIdx);

    // Create the function.
    std::vector<Type *> InputTypes;

    // Add YkCtrlPointVars argument.
    InputTypes.push_back(TraceInputs->getType());

    // Add *CompiledTrace argument.
    InputTypes.push_back(PointerSizedIntTy->getPointerTo());

    // Add argument for pointer to the frame containing the control point.
    InputTypes.push_back(FrameAddr);

    llvm::FunctionType *FType = llvm::FunctionType::get(
        PointerType::get(JITMod->getContext(), 0), InputTypes, false);
    llvm::Function *JITFunc = llvm::Function::Create(
        FType, Function::ExternalLinkage, TraceName, JITMod);
    JITFunc->setCallingConv(CallingConv::C);

    return JITFunc;
  }

  // Delete the dead value `V` from its parent, also deleting any dependencies
  // of `V` (i.e. operands) which then become dead.
  void deleteDeadTransitive(Value *V) {
    assert(V->user_empty()); // The value must be dead.
    vector<Value *> Work;
    Work.push_back(V);
    while (!Work.empty()) {
      Value *V = Work.back();
      Work.pop_back();
      // Remove `V` (an instruction or a global variable) from its parent
      // container. If any of the operands of `V` have a sole use, then they
      // will become dead and can also be deleted too.
      if (isa<Instruction>(V)) {
        Instruction *I = cast<Instruction>(V);
        for (auto &Op : I->operands()) {
          if (Op->hasOneUser()) {
            Work.push_back(&*Op);
          }
        }
        I->eraseFromParent();
      } else if (isa<GlobalVariable>(V)) {
        GlobalVariable *G = cast<GlobalVariable>(V);
        for (auto &Op : G->operands()) {
          if (Op->hasOneUser()) {
            Work.push_back(&*Op);
          }
        }
        // Be sure to remove this global variable from `cloned_globals` too, so
        // that we don't try to add an initialiser later in `finalise()`.
        erase_if(cloned_globals, [G, this](GlobalVariable *CG) {
          assert(VMap.find(CG) != VMap.end());
          return G == VMap[CG];
        });
        G->eraseFromParent();
      } else {
        dumpValueAndExit("Unexpected Value", V);
      }
    }
  }

  // Given an `IRBlock`, find and return the LLVM data structures for the basic
  // block and its parent function.
  std::pair<Function *, BasicBlock *> getLLVMAOTFuncAndBlock(IRBlock *IB) {
    Function *F = AOTMod->getFunction(IB->FuncName);
    assert(F != nullptr);

    // Skip to the correct block.
    auto It = F->begin();
    std::advance(It, IB->BBIdx);
    BasicBlock *BB = &*It;

    return {F, BB};
  }

  // Returns a pointer to the guard failure block, creating it if necessary.
  BasicBlock *getGuardFailureBlock(BasicBlock *CurBB, size_t CurBBIdx,
                                   Instruction *SMCall, size_t CurInstrIdx,
                                   size_t GuardId, size_t IsSwitch = 0) {
    // If `JITFunc` contains no blocks already, then the guard failure block
    // becomes the entry block. This would lead to a trace that
    // unconditionally and immediately fails a guard.
    assert(JITFunc->size() != 0);
    // Keep a count of he current number of guards. This number is used as an
    // index into `CompiledTrace.guards` to handle side-traces inside guard
    // failures.
    GuardCount += 1;

    LLVMContext &Context = JITFunc->getContext();

    // Create the block.
    // FIXME: Cache guard blocks where live variables and frames are the same,
    // e.g. this can happen when a loop is unrolled and the same condition
    // produces a guard in each unrolled iteration.
    BasicBlock *GuardFailBB = BasicBlock::Create(Context, "guardfail", JITFunc);
    IRBuilder<> FailBuilder(GuardFailBB);

    // Clone the CallStack, store it on the heap, and hardcode its pointer into
    // the deoptimize call. We'll need this call stack for side-tracing to
    // initialise JITModBuilder in a way that allows us to start tracing from
    // locations not immediately after the control point.
    std::vector<CallInst *> *NewCallStack = new std::vector(CallStack);
    // Add the stackmap belonging to the branch we are guarding here.
    NewCallStack->push_back(cast<CallInst>(SMCall));

    // Create a vector of active stackframes (i.e. basic block index,
    // instruction index, function name). This will be needed later for
    // reconstructing the stack after deoptimisation.
    AllocaInst *ActiveFrameVec = FailBuilder.CreateAlloca(
        PointerSizedIntTy,
        ConstantInt::get(PointerSizedIntTy, NewCallStack->size()));

    std::vector<std::tuple<Value *, Value *, size_t>> LiveValues;
    for (size_t I = 0; I < NewCallStack->size(); I++) {
      // Read live AOTMod values from stackmap calls and find their
      // corresponding values in JITMod. These are exactly the values that are
      // live at each guard failure and need to be deoptimised.
      CallInst *SMC = (*NewCallStack)[I];
      assert(SMC && isa<CallInst>(SMC));
      assert(cast<CallBase>(SMC)->getIntrinsicID() ==
             Intrinsic::experimental_stackmap);
      for (size_t Idx = YK_STACKMAP_SKIP_ARGS; Idx < SMC->arg_size(); Idx++) {
        Value *Arg = SMC->getArgOperand(Idx);
        if (Arg == ControlPointCallInst) {
          // There's no corresponding JIT value for the return value of the
          // control point call, so just skip it.
          continue;
        }
        if (VMap.find(Arg) != VMap.end()) {
          Value *JITArg = VMap[Arg];
          if (!isa<Constant>(JITArg)) {
            LiveValues.push_back({JITArg, Arg, I});
          }
        }
      }

      // Store the current program counter (instruction) for each active frame.
      auto GEP =
          FailBuilder.CreateGEP(PointerSizedIntTy, ActiveFrameVec,
                                {
                                    ConstantInt::get(PointerSizedIntTy, I),
                                });
      uintptr_t InstrPtr = reinterpret_cast<uintptr_t>(llvm::wrap(SMC));
      FailBuilder.CreateStore(ConstantInt::get(PointerSizedIntTy, InstrPtr),
                              GEP);
    }

    // Store the active frames vector and its length in a separate struct to
    // save arguments.
    AllocaInst *ActiveFramesStruct = createAndFillStruct(
        FailBuilder, {ActiveFrameVec, ConstantInt::get(PointerSizedIntTy,
                                                       NewCallStack->size())});

    // Make more space to store the locations of the corresponding live AOT
    // values for this guard failure.
    size_t CurPos = LiveAOTNum;
    LiveAOTNum += LiveValues.size();
    LiveAOTArray = static_cast<AOTInfo *>(
        reallocarray(LiveAOTArray, LiveAOTNum, sizeof(AOTInfo)));
    assert(LiveAOTArray != NULL);
    // Get a pointer to this guard failure's region in the memory block.
    AOTInfo *CurrentRegion = &LiveAOTArray[CurPos];

    std::vector<Value *> DeoptLives;
    for (size_t I = 0; I < LiveValues.size(); I++) {
      auto [Live, AOTVar, StackFrameIdx] = LiveValues[I];
      CurrentRegion[I] = {llvm::wrap(AOTVar), StackFrameIdx};
      DeoptLives.push_back(Live);
    }

    // Store the offset and length of the live AOT variables.
    AllocaInst *AOTLocs = createAndFillStruct(
        FailBuilder,
        {ConstantInt::get(PointerSizedIntTy, CurPos * sizeof(AOTInfo)),
         ConstantInt::get(PointerSizedIntTy, DeoptLives.size())});

    // Create the deoptimization call.
    Type *retty = PointerType::get(Context, 0);
    Function *DeoptInt = Intrinsic::getDeclaration(
        JITFunc->getParent(), Intrinsic::experimental_deoptimize, {retty});
    OperandBundleDef ob =
        OperandBundleDef("deopt", (ArrayRef<Value *>)DeoptLives);
    // We already passed the stackmap address and size into the trace
    // function so pass them on to the __llvm_deoptimize call.
    CallInst *Ret = CallInst::Create(
        DeoptInt,
        {JITFunc->getArg(JITFUNC_ARG_COMPILEDTRACE_IDX),
         JITFunc->getArg(JITFUNC_ARG_FRAMEADDR_IDX), AOTLocs,
         ActiveFramesStruct, ConstantInt::get(PointerSizedIntTy, GuardId),
         ConstantInt::get(PointerSizedIntTy, (size_t)NewCallStack),
         ConstantInt::get(PointerSizedIntTy, IsSwitch)},
        {ob}, "", GuardFailBB);

    // We always need to return after the deoptimisation call.
    ReturnInst::Create(Context, Ret, GuardFailBB);
    return GuardFailBB;
  }

  void handleBranchingControlFlow(Instruction *I, size_t TraceIdx,
                                  Function *JITFunc, size_t CurBBIdx,
                                  size_t CurInstrIdx) {
    // First, peek ahead in the trace and retrieve the next block. We need this
    // so that we can insert an appropriate guard into the trace. A block must
    // exist at `InpTrace[TraceIdx + 1]` because the branch instruction must
    // transfer to a successor block, and branching cannot turn off tracing.
    assert(TraceIdx + 1 < InpTrace.Length());
    IRBlock *NextIB = InpTrace[TraceIdx + 1].getMappedBlock();
    assert(NextIB);
    BasicBlock *NextBB;
    Function *NextFunc;
    std::tie(NextFunc, NextBB) = getLLVMAOTFuncAndBlock(NextIB);

    // The branching instructions we are handling here are all transfer to a
    // block in the same function.
    assert(NextFunc == I->getFunction());

    BasicBlock *SuccBB = nullptr;
    if (isa<BranchInst>(I)) {
      SuccBB = handleBranchInst(JITFunc, NextBB, &*I, CurBBIdx, CurInstrIdx);
    } else if (isa<SwitchInst>(I)) {
      SuccBB = handleSwitchInst(JITFunc, NextBB, &*I, CurBBIdx, CurInstrIdx);
    } else {
      assert(isa<IndirectBrInst>(I));
      // It isn't necessary to copy the indirect branch into the `JITMod`
      // as the successor block is known from the trace. However, naively
      // not copying the branch would lead to dangling references in the
      // IR because the `address` operand typically (indirectly)
      // references AOT block addresses not present in the `JITMod`.
      // Therefore we also remove the IR instruction which defines the
      // `address` operand and anything which also becomes dead as a
      // result (recursively).
      Value *FirstOp = I->getOperand(0);
      assert(VMap.find(FirstOp) != VMap.end());
      DeleteDeadOnFinalise.push_back(VMap[FirstOp]);
      // FIXME: guards for indirect branches are not yet implemented.
      // https://github.com/ykjit/yk/issues/438
      abort();
    }

    // If a guard was emitted, then the block we had been building the trace
    // into will have been terminated (to check the guard condition) and we
    // should resume building the trace into the new guard success block.
    if (SuccBB != nullptr)
      Builder.SetInsertPoint(SuccBB);
  }

  void handleOperand(Value *Op) {
    if (VMap.find(Op) == VMap.end()) {
      // Variables allocated outside of the traced section must be passed into
      // the trace and thus must already have a mapping.
      assert(!isa<llvm::AllocaInst>(Op));

      if (isa<ConstantExpr>(Op)) {
        // A `ConstantExpr` may contain operands that require remapping, e.g.
        // global variables. Iterate over all operands and recursively call
        // `handleOperand` on them, then generate a new `ConstantExpr` with
        // the remapped operands.
        ConstantExpr *CExpr = cast<ConstantExpr>(Op);
        std::vector<Constant *> NewCEOps;
        for (unsigned CEOpIdx = 0; CEOpIdx < CExpr->getNumOperands();
             CEOpIdx++) {
          Value *CEOp = CExpr->getOperand(CEOpIdx);
          handleOperand(CEOp);
          NewCEOps.push_back(cast<Constant>(getMappedValue(CEOp)));
        }
        Constant *NewCExpr = CExpr->getWithOperands(NewCEOps);
        VMap[CExpr] = NewCExpr;
      } else if (isa<GlobalVariable>(Op)) {
        cloneGlobalVariable(Op);
      } else if ((isa<Constant>(Op)) || (isa<InlineAsm>(Op))) {
        if (isa<Function>(Op)) {
          // We are storing a function pointer in a variable, so we need to
          // redeclare the function in the JITModule in case it gets called.
          declareFunction(cast<Function>(Op));
        }
        // Constants and inline asm don't need to be mapped.
      } else {
        dumpValueAndExit("don't know how to handle operand", Op);
      }
    }
  }

  GlobalVariable *cloneGlobalVariable(Value *V) {
    GlobalVariable *OldGV = cast<GlobalVariable>(V);
    // We don't need to check if this global already exists, since
    // we're skipping any operand that's already been cloned into
    // the VMap.
    GlobalVariable *GV = new GlobalVariable(
        *JITMod, OldGV->getValueType(), OldGV->isConstant(),
        OldGV->getLinkage(), (Constant *)nullptr, OldGV->getName(),
        (GlobalVariable *)nullptr, OldGV->getThreadLocalMode(),
        OldGV->getType()->getAddressSpace());
    VMap[OldGV] = GV;
    if (OldGV->isConstant()) {
      GV->copyAttributesFrom(&*OldGV);
      cloned_globals.push_back(OldGV);
      // If this is a vector containing other constants, we need to clone
      // those as well.
      Type *Ty = OldGV->getValueType();
      Constant *C = OldGV->getInitializer();
      if (Ty->isArrayTy()) {
        if ((cast<ArrayType>(Ty))->getElementType()->isPointerTy()) {
          ConstantArray *GVA = dyn_cast<ConstantArray>(C);
          for (size_t I = 0; I < Ty->getArrayNumElements(); I++) {
            Constant *Elem = GVA->getAggregateElement(I);
            if (isa<GlobalVariable>(Elem) && VMap.count(Elem) == 0) {
              cloneGlobalVariable(Elem);
            }
          }
        }
      }
    }
    return GV;
  }

  void copyInstruction(IRBuilder<> *Builder, Instruction *I, size_t CurBBIdx,
                       size_t CurInstrIdx) {
    // Before copying an instruction, we have to scan the instruction's
    // operands checking that each is defined in JITMod.
    for (unsigned OpIdx = 0; OpIdx < I->getNumOperands(); OpIdx++) {
      Value *Op = I->getOperand(OpIdx);
      handleOperand(Op);
    }

    // Shortly we will copy the instruction into the JIT module. We start by
    // cloning the instruction.
    auto NewInst = &*I->clone();

    // Since the instruction operands still reference values from the AOT
    // module, we must remap them to point to new values in the JIT module.
    llvm::RemapInstruction(NewInst, VMap, RF_NoModuleLevelChanges);
    VMap[&*I] = NewInst;

    // Copy over any debugging metadata required by the instruction.
    llvm::SmallVector<std::pair<unsigned, llvm::MDNode *>, 1> metadataList;
    I->getAllMetadata(metadataList);
    for (auto MD : metadataList) {
      NewInst->setMetadata(
          MD.first,
          MapMetadata(MD.second, VMap, llvm::RF_ReuseAndMutateDistinctMDs));
    }

    // And finally insert the new instruction into the JIT module.
    Builder->Insert(NewInst);
  }

  // Finalise the JITModule by adding a return instruction and initialising
  // global variables.
  void finalise(Module *AOTMod, IRBuilder<> *Builder) {
    // Now that we've seen all possible uses of values in the JITMod, we can
    // delete the values we've marked dead (and possibly their dependencies if
    // they too turn out to be dead).
    for (auto &V : DeleteDeadOnFinalise)
      deleteDeadTransitive(V);

    // Fix initialisers/referrers for copied global variables.
    // FIXME Do we also need to copy Linkage, MetaData, Comdat?
    for (GlobalVariable *G : cloned_globals) {
      GlobalVariable *NewGV = cast<GlobalVariable>(VMap[G]);
      if (G->isDeclaration())
        continue;

      if (G->hasInitializer())
        NewGV->setInitializer(MapValue(G->getInitializer(), VMap));
    }

    // Ensure that the JITModule has a `!llvm.dbg.cu`.
    // This code is borrowed from LLVM's `cloneFunction()` implementation.
    // OPT: Is there a faster way than scanning the whole module?
    DebugInfoFinder DIFinder;
    DIFinder.processModule(*AOTMod);
    if (DIFinder.compile_unit_count()) {
      auto *NMD = JITMod->getOrInsertNamedMetadata("llvm.dbg.cu");
      SmallPtrSet<const void *, 8> Visited;
      for (auto *Operand : NMD->operands())
        Visited.insert(Operand);
      for (auto *Unit : DIFinder.compile_units())
        if (Visited.insert(Unit).second)
          NMD->addOperand(Unit);
    }
  }

  // Determines if the LLVM values `V1` and `V2` are instructions defined
  // within the same LLVM `BasicBlock`. `V1` and `V2` must both be an instance
  // of `Instruction`.
  bool areInstrsDefinedInSameBlock(Value *V1, Value *V2) {
    assert(isa<Instruction>(V1) && isa<Instruction>(V2));
    return cast<Instruction>(V1)->getParent() ==
           cast<Instruction>(V2)->getParent();
  }

  // At the beginning of the trace we need to extract the live values from
  // YkCtrlPointVars and use those inplace of their original AOT values. We can
  // do this by looking up the value that was stored inside YkCtrlPointVars at
  // AOT time, and then emit the neccessary loads to replace them with.
  //
  // For example the following AOT code:
  //
  // clang-format off
  // ```
  // $1 = 2
  // store $1, YkCtrlPointVars, 0, 0
  // control_point(YkCtrlPointVars)
  // add $1, 1
  // ```
  //
  // would result in the following JIT code:
  //
  // ```
  // void compiled_trace(YkCtrlPointVars $1) {
  //   $2 = load $1, 0, 0
  //   add $2, 1
  // }
  // ```
  // clang-format on
  void createTraceHeader(Instruction *CPCI, Type *YkCtrlPointVarsPtrTy) {
    BasicBlock *CPCIBB = CPCI->getParent();

    // Find the store instructions related to YkCtrlPointVars and generate and
    // insert a load for each stored value.
    for (BasicBlock::iterator CI = CPCIBB->begin(); &*CI != CPCI; CI++) {
      assert(CI != CPCIBB->end());
      if (!isa<GetElementPtrInst>(CI))
        continue;

      GetElementPtrInst *GI = cast<GetElementPtrInst>(CI);
      if (GI->getPointerOperand() != TraceInputs)
        continue;

      // We have seen a lookup into the live variables struct, the succeeding
      // store instruction tells us which value is written into that field.
      Instruction *NextInst = &*std::next(CI);
      assert(isa<StoreInst>(NextInst));
      StoreInst *SI = cast<StoreInst>(NextInst);
      Value *StoredVal = SI->getValueOperand();

      // Now generate the load and update the VMap to reference this load
      // instead of the original AOT value.
      if (!(isa<PHINode>(StoredVal) &&
            areInstrsDefinedInSameBlock(StoredVal, SI))) {
        Instruction *GEP = Builder.Insert(GI->clone());
        llvm::RemapInstruction(GEP, VMap, RF_NoModuleLevelChanges);
        Instruction *Load = Builder.CreateLoad(StoredVal->getType(), GEP);
        VMap[StoredVal] = Load;
      }
    }

    // Now that we've generated the YkCtrlPointVars loads at the beginning of
    // the trace, create new block, so we don't run these loads on every loop
    // iteration.
    LoopEntryBB =
        BasicBlock::Create(Builder.getContext(), "loopentry", JITFunc);
    Builder.CreateBr(LoopEntryBB);
    Builder.SetInsertPoint(LoopEntryBB);
  }

  // Generate loads for the live variables passed into the side trace call.
  // Unlike the normal trace we can't loop back to the top of the side-trace
  // (the side-trace ends at the control point and this is where we need to
  // return to).
  void createSideTraceHeader(Instruction *CPCI, Type *YkCtrlPointVarsPtrTy,
                             void *AOTValsPtr, size_t AOTValsLen) {
    IntegerType *Int32Ty = Type::getInt32Ty(CPCI->getContext());
    AOTInfo *LiveVals = reinterpret_cast<AOTInfo *>(AOTValsPtr);
    for (size_t i = 0; i < AOTValsLen; i++) {
      AOTInfo Info = LiveVals[i];
      Value *V = llvm::unwrap(Info.Value);
      Value *GEP = Builder.CreateGEP(YkCtrlPointVarsPtrTy, JITFunc->getArg(0),
                                     {ConstantInt::get(Int32Ty, i)});
      Value *Load = Builder.CreateLoad(V->getType(), GEP);
      VMap[V] = Load;
    }
  }

  // Find the call site to the (patched) control point, the index of that call
  // site in the parent block, and the type of the struct used to pass in the
  // live LLVM variables.
  //
  // FIXME: this assumes that there is a single call-site of the control point.
  // https://github.com/ykjit/yk/issues/479
  static tuple<CallInst *, size_t, Value *>
  GetControlPointInfo(Module *AOTMod) {
    Function *F = AOTMod->getFunction(YK_NEW_CONTROL_POINT);
    assert(F->arg_size() == YK_CONTROL_POINT_NUM_ARGS);
    assert(F->getReturnType()->isVoidTy());

    User *CallSite = F->user_back();
    CallInst *CPCI = cast<CallInst>(CallSite);
    assert(CPCI->arg_size() == YK_CONTROL_POINT_NUM_ARGS);

    // Get the instruction index of CPCI in its parent block.
    size_t CPCIIdx = 0;
    assert(CPCI->getParent() != NULL);
    for (Instruction &I : *CPCI->getParent()) {
      if (&I == cast<Instruction>(CPCI)) {
        break;
      }
      CPCIIdx++;
    }

    Value *Inputs = CPCI->getArgOperand(YK_CONTROL_POINT_ARG_VARS_IDX);
    assert(Inputs->getType()->isPointerTy());

    return {CPCI, CPCIIdx, Inputs};
  }

  // OPT: https://github.com/ykjit/yk/issues/419
  JITModBuilder(Module *AOTMod, char *FuncNames[], size_t BBs[],
                size_t TraceLen, CallInst *CPCI,
                std::optional<std::tuple<size_t, CallInst *>> InitialResume,
                Value *TraceInputs, void *CallStackPtr, void *AOTValsPtr,
                size_t AOTValsLen)
      : AOTMod(AOTMod), Builder(AOTMod->getContext()),
        InpTrace(FuncNames, BBs, TraceLen), TraceInputs(TraceInputs),
        ControlPointCallInst(CPCI) {
    LLVMContext &Context = AOTMod->getContext();
    JITMod = new Module("", Context);

    // Cache common types.
    IntTy = Type::getIntNTy(Context, sizeof(int) * CHAR_BIT);
    DataLayout DL(JITMod);
    PointerSizedIntTy = DL.getIntPtrType(Context);

    // Create a function inside of which we construct the IR for our trace.
    JITFunc = createJITFunc(TraceInputs, PointerType::get(Context, 0));
    auto DstBB = BasicBlock::Create(JITMod->getContext(), "entry", JITFunc);
    Builder.SetInsertPoint(DstBB);

    // Map the live variables struct used inside the trace to the corresponding
    // argument of the compiled trace function.
    VMap[TraceInputs] = JITFunc->getArg(JITFUNC_ARG_INPUTS_STRUCT_IDX);

    // If this is a side-trace (i.e. CallStackPtr is not null), then recast
    // pointer to heap allocated CallStack and clone it into this
    // JITModBuilder's CallStack.
    if (CallStackPtr) {
      CallStack = *reinterpret_cast<std::vector<CallInst *> *>(CallStackPtr);
      // The call stack we passed into deopt contains the current frame, as we
      // require that frame's stackmap for deoptimisation. However, when
      // building a side trace, that frame is equal to the frame we start
      // collection in, and is thus not needed on the stack, and can be
      // removed.
      LastBB = CallStack.back()->getParent();
      CallStack.pop_back();
    }

    // If aotvalsptr is not null then read the values out and generate loads for
    // each at the beginning of the function
    if (AOTValsPtr) {
      IsSideTrace = true;
      createSideTraceHeader(ControlPointCallInst, TraceInputs->getType(),
                            AOTValsPtr, AOTValsLen);
    } else {
      createTraceHeader(ControlPointCallInst, TraceInputs->getType());
    }

    // In debug builds, sanity check our assumptions about the input trace.
#ifndef NDEBUG
    size_t IL = InpTrace.Length();
    // The trace is not empty.
    assert(IL >= 1);
    // The trace never starts with unmappable code (because it gets stripped by
    // the maper).
    assert(InpTrace[0].getMappedBlock());
    // There should never be two unmappable blocks in a row in the trace
    // (because the mapper collapses them to save memory).
    for (size_t I = 0; I < IL - 1; I++) {
      assert(I + 1 < InpTrace.Length());
      assert(InpTrace[I].getMappedBlock() || InpTrace[I + 1].getMappedBlock());
    }
#endif
  }

public:
  // The function name of this trace.
  string TraceName;
  // Mapping from AOT instructions to JIT instructions.
  ValueToValueMapTy VMap;
  // Heap allocated memory storing the corresponding AOT values for currently
  // live JIT values.
  AOTInfo *LiveAOTArray = nullptr;
  size_t LiveAOTNum = 0;
  size_t GuardCount = 0;

  JITModBuilder(JITModBuilder &&);

  static JITModBuilder Create(Module *AOTMod, char *FuncNames[], size_t BBs[],
                              size_t TraceLen, void *CallStack,
                              void *AOTValsPtr, size_t AOTValsLen) {
    CallInst *CPCI;
    Value *TI;
    size_t CPCIIdx;
    std::tie(CPCI, CPCIIdx, TI) = GetControlPointInfo(AOTMod);
    return JITModBuilder(AOTMod, FuncNames, BBs, TraceLen, CPCI,
                         make_tuple(CPCIIdx, CPCI), TI, CallStack, AOTValsPtr,
                         AOTValsLen);
  }

  // Generate the JIT module by "glueing together" blocks that the trace
  // executed in the AOT module.
  Module *createModule() {
    size_t CurBBIdx;
    size_t CurInstrIdx;
    auto tracer = std::getenv("YKB_TRACER");
    if (tracer) {
      IsSWTrace = strcmp(tracer, "swt") == 0;
    }
    for (size_t Idx = 0; Idx < InpTrace.Length(); Idx++) {
      // Update the previously executed BB in the most-recent frame (if it's
      // mappable).
      TraceLoc Loc = InpTrace[Idx];

      if (UnmappableRegion *UR = Loc.getUnmappableRegion()) {
        LastBlockMappable = false;
        LastInst = nullptr;
        LastBB = nullptr;
        continue;
      }

      IRBlock *IB = Loc.getMappedBlock();
      assert(IB);
      CurBBIdx = IB->BBIdx;

      auto [F, BB] = getLLVMAOTFuncAndBlock(IB);

      // For outlining to function, we need to reliably detect recursive calls
      // and callbacks from unmappable blocks (i.e. external functions). Thanks
      // to two extra LLVM passes (one ensuring no calls can appear in entry
      // blocks, and another splitting blocks after calls) we can infer the
      // control flow from the type of block we see and the last instruction
      // that was processed. For example, if the last block was unmappable and
      // the current block is mappable and an entry block, we know that this
      // must be a callback from an external function. While the CallStack
      // isn't strictly needed to implement this, it is required for
      // deoptimisation as it collects the stackmap calls of inlined functions.
      // We thus use it here as a simple counter to keep track of the call
      // depths.
      if (BB->isEntryBlock()) {
        LastBB = nullptr;
        if (!LastBlockMappable) {
          // Unmappable code called back into mappable code.
          LastBlockMappable = true;
        } else {
          // A normal call from a mappable block into another mappable block.
          // Find the stackmap of the previous frame and add it to the
          // callstack.
          assert(LastInst && isa<CallInst>(LastInst));
          CallInst *SMC = cast<CallInst>(LastInst->getNextNode());
          CallStack.push_back(SMC);
        }
      } else {
        // If the last block was unmappable or the last instruction was a
        // return, then we are returning from a call. Since we've already
        // processed all instructions in this block, we can just skip it.
        if (!LastBlockMappable) {
          LastBlockMappable = true;
          LastBB = BB;
          if (CallStack.size() == OutlineBase) {
            Outlining = false;
            OutlineBase = 0;
          }
          continue;
        } else if (LastInst && isa<ReturnInst>(LastInst)) {
          LastInst = nullptr;
          if (!IsSWTrace) {
            assert(CallStack.back()->getParent() == BB);
          }
          LastBB = CallStack.back()->getParent();
          CallStack.pop_back();
          if (CallStack.size() == OutlineBase) {
            Outlining = false;
            OutlineBase = 0;
          }
          if (!IsSWTrace)
            continue;
        }
        if (IsSWTrace) {
          // In the software tracer external calls are invisible. So when an
          // external call has started outlining we don't necessarily see a
          // return, so we need to check for every block if we've reached the
          // same callstack in order to stop outlining.
          if (CallStack.size() == OutlineBase) {
            Outlining = false;
            OutlineBase = 0;
          }
        }
      }

#ifndef NDEBUG
      // `BB` should be a successor of the last block executed in this frame.
      if (LastBB) {
        bool PredFound = false;
        for (BasicBlock *PBB : predecessors(BB)) {
          if (PBB == LastBB) {
            PredFound = true;
            break;
          }
        }
        assert(PredFound);
      }
#endif

      // The index of the instruction in `BB` that we are currently processing.
      CurInstrIdx = 0;

      // Iterate over all instructions within this block and copy them over
      // to our new module.
      for (; CurInstrIdx < BB->size(); CurInstrIdx++) {
        auto I = BB->begin();
        std::advance(I, CurInstrIdx);
        assert(I != BB->end());

        // Skip calls to debug intrinsics (e.g. @llvm.dbg.value). We don't
        // currently handle debug info and these "pseudo-calls" cause our blocks
        // to be prematurely terminated.
        if (isa<DbgInfoIntrinsic>(I))
          continue;
        LastInst = &*I;

        if (isa<CallInst>(I)) {
          if (isa<IntrinsicInst>(I)) {
            Intrinsic::ID IID = cast<CallBase>(I)->getIntrinsicID();

            // `llvm.lifetime.start.*` and `llvm.lifetime.end.*` are
            // annotations added by some compiler front-ends to allow backends
            // to perform stack slot optimisations.
            //
            // Removing these annotations makes generated code slightly less
            // efficient, but does not affect correctness, so we remove them to
            // make our lives easier.
            //
            // OPT: Consider leaving the annotations in, or generating our own
            // annotations, so that our compiled traces can take advantage of
            // stack slot optimisations.
            if ((IID == Intrinsic::lifetime_start) ||
                (IID == Intrinsic::lifetime_end))
              continue;

            // This intrinsic is used in AOTMod to pass the current frame
            // address into the control point which is required for stack
            // reconstruction. There's no use for this inside JITMod, so just
            // ignore it.
            if (IID == Intrinsic::frameaddress)
              continue;

            // Calls to `llvm.experimental.stackmap` are not really calls and
            // they generate no code anyway. We can skip them.
            if (IID == Intrinsic::experimental_stackmap) {
              continue;
            }

            // Whitelist intrinsics that appear to be always inlined.
            if (std::find(AlwaysInlinedIntrinsics.begin(),
                          AlwaysInlinedIntrinsics.end(),
                          IID) != AlwaysInlinedIntrinsics.end()) {
              if (!Outlining) {
                copyInstruction(&Builder, cast<CallInst>(I), CurBBIdx,
                                CurInstrIdx);
              }
              continue;
            }

            // Since blocks can only contains a single call, we can tell
            // whether this intrinsic was inlined at compile time by peeking at
            // the next block in the trace. If it is unmappable, this intrinsic
            // wasn't inlined and we need to copy the call into the JIT module.
            // FIXME: What to do about intrinsics that call back to mappable
            // code. As far as I can tell, there's only one intrinsics that
            // allows this: llvm.init.trampoline. Investigate if this is a
            // problem.
            if (Idx + 1 < InpTrace.Length()) {
              if (UnmappableRegion *UR =
                      InpTrace[Idx + 1].getUnmappableRegion()) {
                // The next block is unmappable, which means this intrinsic
                // wasn't inlined and we need to copy the call instruction.
                if (!Outlining) {
                  copyInstruction(&Builder, cast<CallInst>(I), CurBBIdx,
                                  CurInstrIdx);
                }
                break;
              }
            }
          }

          CallInst *CI = cast<CallInst>(I);
          Function *CF = CI->getCalledFunction();
          if (CF == nullptr) {
            // The target isn't statically known, so we can't inline the
            // callee.
            if (!isa<InlineAsm>(CI->getCalledOperand())) {
              // Look ahead in the trace to find the callee so we can
              // map the arguments if we are inlining the call.
              assert(Idx + 1 < InpTrace.Length());
              TraceLoc MaybeNextIB = InpTrace[Idx + 1];
              if (const IRBlock *NextIB = MaybeNextIB.getMappedBlock()) {
                auto isNextBlockNotEntry = NextIB->BBIdx > 0;
                if (IsSWTrace && CI->isIndirectCall() && isNextBlockNotEntry) {
                  // With software tracing we don't get unmappable blocks when
                  // an indirect call target is unmappable. But we can check
                  // instead if the next block is an entry block. If it's not,
                  // the call target is unmappable and can't be inlined.
                  CF = nullptr;
                } else {
                  CF = AOTMod->getFunction(NextIB->FuncName);
                }
              } else {
                CF = nullptr;
              }
              // FIXME Don't inline indirect calls unless promoted.
              handleCallInst(CI, CF, CurBBIdx, CurInstrIdx);
              break;
            } else {
              // This is an inlineasm instruction so just copy it. We don't
              // currently support any inline asm that isn't the empty string,
              // since calls within the asm messes up the blockmap.
              // FIXME: To fix this, we could parse the asm and count the
              // calls. However, parsing asm is complicated and even LLVM's
              // parser can bail. Alternatively, we could annotate blocks when
              // they contain inline asm and change the PT decoder so that it
              // disassembles those blocks to figure out how many calls the asm
              // contains.
              if (!cast<InlineAsm>(CI->getCalledOperand())
                       ->getAsmString()
                       .empty()) {
                errs() << "InlineAsm is currently not supported.";
                exit(EXIT_FAILURE);
              }
              copyInstruction(&Builder, (Instruction *)&*CI, CurBBIdx,
                              CurInstrIdx);
              break;
            }
          } else if (CF->getName() == PromoteRecFnName) {
            // A value is being promoted to a constant.
            handlePromote(CI, BB, CurBBIdx, CurInstrIdx);
            break;
          } else {
            StringRef S = CF->getName();
            if (S == "_setjmp" || S == "_longjmp") {
              // FIXME: We currently can't deal with traces containing
              // setjmp/longjmp, so for now simply abort this trace.
              // See: https://github.com/ykjit/yk/issues/610
              return nullptr;
            } else if (S == "yk_trace_basicblock") {
              continue;
            }
            handleCallInst(CI, CF, CurBBIdx, CurInstrIdx);
            break;
          }
        }

        if (isa<ReturnInst>(I)) {
          handleReturnInst(&*I, CurBBIdx, CurInstrIdx);
          break;
        }

        if (Outlining) {
          // We are currently ignoring an inlined function.
          continue;
        }

        if ((isa<BranchInst>(I)) || (isa<IndirectBrInst>(I)) ||
            (isa<SwitchInst>(I))) {
          handleBranchingControlFlow(&*I, Idx, JITFunc, CurBBIdx, CurInstrIdx);
          break;
        }

        if (isa<PHINode>(I)) {
          handlePHINode(&*I, LastBB, CurBBIdx, CurInstrIdx);
          continue;
        }

<<<<<<< HEAD
        size_t LastBlockIndex;
        if (IsSWTrace) {
          LastBlockIndex = InpTrace.Length();
        } else {
          LastBlockIndex = InpTrace.Length() - 1;
        }
        if (Idx > 0 && Idx < LastBlockIndex) {
=======
        if (Idx < InpTrace.Length()) {
>>>>>>> eb4e3706
          // Stores into YkCtrlPointVars only need to be copied if they appear
          // at the beginning or end of the trace. Any YkCtrlPointVars stores
          // inbetween come from tracing over the control point and aren't
          // needed. We remove them here to reduce the size of traces.
          if (isa<GetElementPtrInst>(I)) {
            GetElementPtrInst *GEP = cast<GetElementPtrInst>(I);
            if (GEP->getPointerOperand() == TraceInputs) {
              // Collect stores
              std::vector<Value *> Stores;
              while (isa<GetElementPtrInst>(I)) {
                assert(cast<GetElementPtrInst>(I)->getPointerOperand() ==
                       TraceInputs);
                I++;
                CurInstrIdx++;
                assert(isa<StoreInst>(I));
                Stores.insert(Stores.begin(),
                              cast<StoreInst>(I)->getValueOperand());
                I++;
                CurInstrIdx++;
              }
<<<<<<< HEAD
              assert(InpTrace.Length() > 2);
              if (Idx == LastBlockIndex - 1) {
=======
              if (Idx == InpTrace.Length() - 1) {
>>>>>>> eb4e3706
                // Once we reached the YkCtrlPointVars stores at the end of the
                // trace, we're done. We don't need to copy those instructions
                // over, since all YkCtrlPointVars are stored on the shadow
                // stack.
                // FIXME: Once we allow more optimisations in AOT, some of the
                // YkCtrlPointVars won't be stored on the shadow stack anymore,
                // and we might have to insert PHI nodes into the loop entry
                // block.
                I++;
                CurInstrIdx++;
                assert(isa<CallInst>(I)); // control point call
                I++;
                CurInstrIdx++;
                assert(isa<CallInst>(I)); // stackmap call
                if (IsSideTrace) {
                  // We can't currently loop back to the parent trace when the
                  // side trace reaches its end (this requires patching the
                  // parent trace). Instead we simply guard fail back to the
                  // main interpreter.
                  BasicBlock *FailBB = getGuardFailureBlock(
                      BB, CurBBIdx, &*I, CurInstrIdx, GuardCount);
                  Builder.CreateBr(FailBB);
                }
                break;
              }
              // Skip frameaddress, control point, and stackmap call
              // instructions.
              assert(isa<CallInst>(I)); // frameaddr call
              I++;
              CurInstrIdx++;
              assert(isa<CallInst>(I)); // control point call
              I++;
              CurInstrIdx++;
              assert(isa<CallInst>(I)); // stackmap call
              LastInst = &*I;
              I++;
              CurInstrIdx++;

              // We've seen the control point so the next block will be
              // unmappable.
              if (!Outlining) {
                assert(OutlineBase == 0);
                Outlining = true;
              }
              break;
            }
          }
        }

        // If execution reaches here, then the instruction I is to be copied
        // into JITMod.
        copyInstruction(&Builder, (Instruction *)&*I, CurBBIdx, CurInstrIdx);
      }
      LastBB = BB;
    }

    // If the trace succeeded, loop back to the top. The only way to leave the
    // trace is via a guard failure.
    if (LoopEntryBB) {
      Builder.CreateBr(LoopEntryBB);
    }
    finalise(AOTMod, &Builder);
    return JITMod;
  }

  /// Handle promotions.
  void handlePromote(CallInst *CI, BasicBlock *BB, size_t CurBBIdx,
                     size_t CurInstrIdx) {
    // First lookup the constant value the trace is going to use.
    uint64_t PConst = __yk_lookup_promote_usize();
    Value *PConstLL =
        Builder.getIntN(PointerSizedIntTy->getIntegerBitWidth(), PConst);
    Value *PromoteVar = CI->getArgOperand(0);
    Value *JITPromoteVar = getMappedValue(PromoteVar);

    // By promoting a value to a constant, we specialised the remainder of the
    // trace to that constant value. We must emit a guard that ensures that we
    // doptimise if the promoted value deviates from the "baked-in" constant.

    BasicBlock *FailBB = getGuardFailureBlock(BB, CurBBIdx, CI->getNextNode(),
                                              CurInstrIdx, GuardCount);
    BasicBlock *SuccBB = BasicBlock::Create(JITMod->getContext(),
                                            GUARD_SUCCESS_BLOCK_NAME, JITFunc);
    Value *Deopt = Builder.CreateICmp(CmpInst::Predicate::ICMP_NE,
                                      JITPromoteVar, PConstLL);
    Builder.CreateCondBr(Deopt, FailBB, SuccBB);

    // Carry on constructing the trace module in the success block.
    Builder.SetInsertPoint(SuccBB);

    // You might think that we need to do: `VMap[CI] = PConstLL` so as to use
    // the constant in place of the promoted value from here onward.
    //
    // As it happens, the guard we just inserted already gives LLVM everything
    // it needs to promote the value for us.
    //
    // If we trace a `yk_promote(x)` when `x==5`, then the trace compiler
    // makes a guard that says "if x!=5 then goto the guard failure block,
    // otherwise goto the guard success block". It is then likely that LLVM
    // will infer that `x==5` in the guard success block and propagate the
    // constant for us automatically.

    // We will have traced the constant recorder. We don't want that in
    // the trace so a) we don't copy the call, and b) we enter
    // outlining mode.
    Outlining = true;
    OutlineBase = CallStack.size();
  }
};

tuple<Module *, string, void *, size_t>
createModule(Module *AOTMod, char *FuncNames[], size_t BBs[], size_t TraceLen,
             void *CallStack, void *AOTValsPtr, size_t AOTValsLen) {
  JITModBuilder JB = JITModBuilder::Create(AOTMod, FuncNames, BBs, TraceLen,
                                           CallStack, AOTValsPtr, AOTValsLen);
  auto JITMod = JB.createModule();
  return make_tuple(JITMod, std::move(JB.TraceName), JB.LiveAOTArray,
                    JB.GuardCount);
}<|MERGE_RESOLUTION|>--- conflicted
+++ resolved
@@ -1322,17 +1322,7 @@
           continue;
         }
 
-<<<<<<< HEAD
-        size_t LastBlockIndex;
-        if (IsSWTrace) {
-          LastBlockIndex = InpTrace.Length();
-        } else {
-          LastBlockIndex = InpTrace.Length() - 1;
-        }
-        if (Idx > 0 && Idx < LastBlockIndex) {
-=======
         if (Idx < InpTrace.Length()) {
->>>>>>> eb4e3706
           // Stores into YkCtrlPointVars only need to be copied if they appear
           // at the beginning or end of the trace. Any YkCtrlPointVars stores
           // inbetween come from tracing over the control point and aren't
@@ -1353,12 +1343,7 @@
                 I++;
                 CurInstrIdx++;
               }
-<<<<<<< HEAD
-              assert(InpTrace.Length() > 2);
-              if (Idx == LastBlockIndex - 1) {
-=======
               if (Idx == InpTrace.Length() - 1) {
->>>>>>> eb4e3706
                 // Once we reached the YkCtrlPointVars stores at the end of the
                 // trace, we're done. We don't need to copy those instructions
                 // over, since all YkCtrlPointVars are stored on the shadow
