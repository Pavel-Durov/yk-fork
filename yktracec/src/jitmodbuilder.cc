--- conflicted
+++ resolved
@@ -1351,12 +1351,8 @@
                 I++;
                 CurInstrIdx++;
               }
-<<<<<<< HEAD
+              assert(InpTrace.Length() > 2);
               if (Idx == LastBlockIndex - 1) {
-=======
-              assert(InpTrace.Length() > 2);
-              if (Idx == InpTrace.Length() - 2) {
->>>>>>> 7dc01b9c
                 // Once we reached the YkCtrlPointVars stores at the end of the
                 // trace, we're done. We don't need to copy those instructions
                 // over, since all YkCtrlPointVars are stored on the shadow
