<<<<<<< HEAD
=======
// ignore-if: test "$YKB_TRACER" = "swt"
>>>>>>> d46c2801
// Run-time:
//   env-var: YKD_LOG_IR=-:aot,jit-pre-opt
//   env-var: YKD_SERIALISE_COMPILATION=1
//   env-var: YK_LOG=4
//   stderr:
//     yk-jit-event: start-tracing
//     4 -> 8.000000 20.000000
//     yk-jit-event: stop-tracing
//     --- Begin aot ---
//     ...
//     func main(%arg0: i32, %arg1: ptr) -> i32 {
//     ...
//     %{{10_5}}: float = fdiv %{{_}}, %{{_}}
//     %{{10_6}}: double = fp_ext %{{10_5}}, double
//     ...
//     %{{10_9}}: double = fdiv %{{_}}, %{{_}}
//     ...
//     %{{_}}: i32 = call fprintf(%{{_}}, @{{_}}, %{{_}}, %{{10_6}}, %{{10_9}})
//     ...
//     --- End aot ---
//     --- Begin jit-pre-opt ---
//     ...
//     %{{16}}: float = fdiv %{{_}}, %{{_}}
//     %{{17}}: double = fp_ext %{{16}}
//     ...
//     %{{20}}: double = fdiv %{{_}}, %{{_}}
//     ...
//     %{{_}}: i32 = call @fprintf(%{{_}}, %{{_}}, %{{_}}, %{{17}}, %{{20}})
//     ...
//     --- End jit-pre-opt ---
//     3 -> 6.000000 15.000000
//     yk-jit-event: enter-jit-code
//     2 -> 4.000000 10.000000
//     1 -> 2.000000 5.000000
//     yk-jit-event: deoptimise

// Check floating point division works.

#include <assert.h>
#include <stdio.h>
#include <stdlib.h>
#include <string.h>
#include <yk.h>
#include <yk_testing.h>

int main(int argc, char **argv) {
  YkMT *mt = yk_mt_new(NULL);
  yk_mt_hot_threshold_set(mt, 0);
  YkLocation loc = yk_location_new();

  int i = 4;
  float f = 0.5;
  double d = 0.2;
  NOOPT_VAL(loc);
  NOOPT_VAL(i);
  NOOPT_VAL(f);
  while (i > 0) {
    yk_mt_control_point(mt, &loc);
    fprintf(stderr, "%d -> %f %f\n", i, (float)i / f, (double)i / d);
    i--;
  }
  yk_location_drop(loc);
  yk_mt_shutdown(mt);
  return (EXIT_SUCCESS);
}<|MERGE_RESOLUTION|>--- conflicted
+++ resolved
@@ -1,7 +1,4 @@
-<<<<<<< HEAD
-=======
 // ignore-if: test "$YKB_TRACER" = "swt"
->>>>>>> d46c2801
 // Run-time:
 //   env-var: YKD_LOG_IR=-:aot,jit-pre-opt
 //   env-var: YKD_SERIALISE_COMPILATION=1
