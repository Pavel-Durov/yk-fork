--- conflicted
+++ resolved
@@ -1,7 +1,3 @@
-<<<<<<< HEAD
-
-=======
->>>>>>> d46c2801
 // ignore-if: test "$YKB_TRACER" = "swt"
 // Run-time:
 //   env-var: YKD_LOG_IR=-:aot,jit-pre-opt
