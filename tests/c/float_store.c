// ignore-if: test $SWT_SKIP_FAILING_TEST=true
// Run-time:
//   env-var: YKD_LOG_IR=aot,jit-post-opt
//   env-var: YKD_SERIALISE_COMPILATION=1
//   env-var: YKD_LOG=4
//   stderr:
//     yk-tracing: start-tracing
//     4 -> 3.252033
//     4 -> 3.252033
//     4 -> 3.252033
//     4 -> 3.252033
//     4 -> 3.252033
<<<<<<< HEAD

//     yk-jit-event: stop-tracing
=======
//     yk-tracing: stop-tracing
>>>>>>> 7913fc55
//     --- Begin aot ---
//     ...
//     func main(%arg0: i32, %arg1: ptr) -> i32 {
//     ...
//     %{{12_1}}: float = si_to_fp %{{_}}, float
//     %{{_}}: float = fdiv %{{12_1}}, 1.23float
//     ...
//     --- End aot ---
//     --- Begin jit-post-opt ---
//     ...
//     %{{12}}: float = si_to_fp %{{_}}
//     %{{_}}: float = fdiv %{{12}}, 1.23float
//     ...
//     --- End jit-post-opt ---
//     3 -> 2.439024
//     3 -> 2.439024
//     3 -> 2.439024
//     3 -> 2.439024
//     3 -> 2.439024
//     yk-execution: enter-jit-code
//     2 -> 1.626016
//     2 -> 1.626016
//     2 -> 1.626016
//     2 -> 1.626016
//     2 -> 1.626016
//     1 -> 0.813008
//     1 -> 0.813008
//     1 -> 0.813008
//     1 -> 0.813008
//     1 -> 0.813008
//     yk-execution: deoptimise

// SWT Note: Signal 11 just before  yk-jit-event: stop-tracing
// yk-jit-event: start-tracing
// 4 -> 3.252033
// 4 -> 3.252033
// 4 -> 3.252033
// 4 -> 3.252033
// 4 -> 3.252033


// Check basic 32-bit float support.

#include <assert.h>
#include <stdio.h>
#include <stdlib.h>
#include <string.h>
#include <yk.h>
#include <yk_testing.h>

int main(int argc, char **argv) {
  YkMT *mt = yk_mt_new(NULL);
  yk_mt_hot_threshold_set(mt, 0);
  YkLocation loc = yk_location_new();

  int i = 4;
  float f1;
  float *f2 = &f1;
  float *f3 = &f1;
  double d1;
  double *d2 = &d1;
  NOOPT_VAL(loc);
  NOOPT_VAL(i);
  NOOPT_VAL(f1);
  NOOPT_VAL(f2);
  NOOPT_VAL(f3);
  NOOPT_VAL(d1);
  NOOPT_VAL(d2);
  while (i > 0) {
    yk_mt_control_point(mt, &loc);
    float f = i / (float)1.23;
    fprintf(stderr, "%d -> %f\n", i, f);
    *f2 = f;
    fprintf(stderr, "%d -> %f\n", i, f1);
    fprintf(stderr, "%d -> %f\n", i, *f3);

    double d = i / (double)1.23;
    fprintf(stderr, "%d -> %f\n", i, f);
    *d2 = d;
    fprintf(stderr, "%d -> %f\n", i, d1);
    i--;
  }
  yk_location_drop(loc);
  yk_mt_shutdown(mt);
  return (EXIT_SUCCESS);
}<|MERGE_RESOLUTION|>--- conflicted
+++ resolved
@@ -10,12 +10,7 @@
 //     4 -> 3.252033
 //     4 -> 3.252033
 //     4 -> 3.252033
-<<<<<<< HEAD
-
-//     yk-jit-event: stop-tracing
-=======
 //     yk-tracing: stop-tracing
->>>>>>> 7913fc55
 //     --- Begin aot ---
 //     ...
 //     func main(%arg0: i32, %arg1: ptr) -> i32 {
