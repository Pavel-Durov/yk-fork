--- conflicted
+++ resolved
@@ -24,11 +24,7 @@
 //     %{{12}}: float = si_to_fp %{{_}}
 //     %{{_}}: float = fdiv %{{12}}, 1.23float
 //     ...
-<<<<<<< HEAD
-//     --- End jit-plang_testsre-opt ---
-=======
 //     --- End jit-post-opt ---
->>>>>>> bb0bce83
 //     3 -> 2.439024
 //     3 -> 2.439024
 //     3 -> 2.439024
