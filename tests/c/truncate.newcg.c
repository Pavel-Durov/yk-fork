<<<<<<< HEAD
// # Truncation currently always truncates to i32, no matter the target type.
// ignore-if: test $YK_JIT_COMPILER != "yk" -o "$YKB_TRACER" = "swt"
=======
// ## Truncation currently always truncates to i32, no matter the target type.
// ##ignore-if: true
// ## ignore-if: test $YK_JIT_COMPILER != "yk" -o "$YKB_TRACER" = "swt"
>>>>>>> 5da812b8
// Run-time:
//   env-var: YKD_SERIALISE_COMPILATION=1
//   env-var: YKD_LOG_JITSTATE=-
//   stderr:
//     jitstate: start-tracing
//     u64 18446744073709551615
//     u32 4294967295
//     u16 65535
//     u8 255
//     jitstate: stop-tracing
//     u64 18446744073709551615
//     u32 4294967295
//     u16 65535
//     u8 255
//     jitstate: enter-jit-code
//     u64 18446744073709551615
//     u32 4294967295
//     u16 65535
//     u8 255
//     jitstate: deoptimise
//     exit

// Test truncation.

#include <assert.h>
#include <stdio.h>
#include <stdlib.h>
#include <string.h>
#include <sys/types.h>
#include <yk.h>
#include <yk_testing.h>

int main(int argc, char **argv) {
  YkMT *mt = yk_mt_new(NULL);
  yk_mt_hot_threshold_set(mt, 0);
  YkLocation loc = yk_location_new();

  int i = 3;
  uint64_t x = UINT64_MAX;
  NOOPT_VAL(loc);
  NOOPT_VAL(i);
  NOOPT_VAL(x);
  while (i > 0) {
    yk_mt_control_point(mt, &loc);
    fprintf(stderr, "u64 %lu\n", x);
    fprintf(stderr, "u32 %u\n", (uint32_t)x);
    fprintf(stderr, "u16 %hu\n", (uint16_t)x);
    fprintf(stderr, "u8 %hhu\n", (uint8_t)x);
    i--;
  }
  fprintf(stderr, "exit\n");
  yk_location_drop(loc);
  yk_mt_drop(mt);
  return (EXIT_SUCCESS);
}<|MERGE_RESOLUTION|>--- conflicted
+++ resolved
@@ -1,11 +1,6 @@
-<<<<<<< HEAD
-// # Truncation currently always truncates to i32, no matter the target type.
-// ignore-if: test $YK_JIT_COMPILER != "yk" -o "$YKB_TRACER" = "swt"
-=======
 // ## Truncation currently always truncates to i32, no matter the target type.
 // ##ignore-if: true
 // ## ignore-if: test $YK_JIT_COMPILER != "yk" -o "$YKB_TRACER" = "swt"
->>>>>>> 5da812b8
 // Run-time:
 //   env-var: YKD_SERIALISE_COMPILATION=1
 //   env-var: YKD_LOG_JITSTATE=-
