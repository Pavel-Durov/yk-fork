--- conflicted
+++ resolved
@@ -29,11 +29,6 @@
 //     --- End aot ---
 //     --- Begin jit-pre-opt ---
 //     ...
-<<<<<<< HEAD
-//     %{{_}}: i{{size}} = call @__yk_unopt_add(%{{_}}, 2i{{size}}) <idem_const 39i{{size}}>
-//     ...
-//     %{{_}}: i{{size}} = call @__yk_unopt_add(%{{_}}, 2i{{size}}) <idem_const 39i{{size}}>
-=======
 //     %{{_}}: i{{size}} = call @add_uintptr_t(%{{_}}, 2i{{size}}) <idem_const 39i{{size}}>
 //     ...
 //     %{{_}}: i32 = call @add_uint32_t(%{{_}}, 3i32) <idem_const 41i32>
@@ -45,20 +40,15 @@
 //     %{{_}}: i32 = call @add_uint32_t(%{{_}}, 3i32) <idem_const 41i32>
 //     ...
 //     %{{_}}: i64 = call @add_uint64_t(%{{_}}, 4i64) <idem_const 43i64>
->>>>>>> 999d06e0
 //     ...
 //     --- End jit-pre-opt ---
 //     --- Begin jit-post-opt ---
 //     ...
-<<<<<<< HEAD
-//     %{{_}}: i{{size}} = call @__yk_unopt_add(%{{_}}, 2i{{size}}) <idem_const 39i{{size}}>
-=======
 //     %{{_}}: i{{size}} = call @add_uintptr_t(%{{_}}, 2i{{size}}) <idem_const 39i{{size}}>
 //     ...
 //     %{{_}}: i32 = call @add_uint32_t(%{{_}}, 3i32) <idem_const 41i32>
 //     ...
 //     %{{_}}: i64 = call @add_uint64_t(%{{_}}, 4i64) <idem_const 43i64>
->>>>>>> 999d06e0
 //     ...
 //     %{{_}}: i32 = call @fprintf(%{{_}}, %{{_}}, %{{_}}, %{{_}}, 39i{{size}})
 //     ...
