--- conflicted
+++ resolved
@@ -71,54 +71,6 @@
     // address of the control point on the stack to point to the compiled trace. This means we
     // still run the epilogue of the control point function call, which automatically restores the
     // callee-saved registers for us (so we don't have to do it here).
-<<<<<<< HEAD
-    unsafe {
-        std::arch::naked_asm!(
-            // Push all registers to the stack as these may contain trace inputs (live
-            // variables) referenced by the control point's stackmap.
-            //
-            // We don't need to push and restore `rdx` since `smid` can never be a live value and
-            // thus won't be tracked by the stackmap.
-            //
-            // FIXME: In the future we want the control point to return naturally into the compiled
-            // trace (at the moment we just rip out the control point's stack), which means we then
-            // no longer need to recover callee-saved registers as the control point will do this
-            // for us.
-            // "int3",
-            "push rax",
-            "push rcx",
-            "push rbx",
-            "push rdi",
-            "push rsi",
-            "push r8",
-            "push r9",
-            "push r10",
-            "push r11",
-            "push r12",
-            "push r13",
-            "push r14",
-            "push r15",
-            // Pass the interpreter frame's base pointer via the 4th argument register.
-            "mov rcx, rbp",
-            "call __ykrt_control_point_real",
-            // Restore the previously pushed registers.
-            "pop r15",
-            "pop r14",
-            "pop r13",
-            "pop r12",
-            "pop r11",
-            "pop r10",
-            "pop r9",
-            "pop r8",
-            "pop rsi",
-            "pop rdi",
-            "pop rbx",
-            "pop rcx",
-            "pop rax",
-            "ret",
-        );
-    }
-=======
     std::arch::naked_asm!(
         // Push all registers to the stack as these may contain trace inputs (live
         // variables) referenced by the control point's stackmap.
@@ -162,9 +114,7 @@
         "pop rax",
         "ret",
     );
->>>>>>> 8eb0adb9
 }
-
 // The actual control point, after we have pushed the callee-saved registers.
 #[no_mangle]
 #[allow(clippy::not_unsafe_ptr_arg_deref)]
